--- conflicted
+++ resolved
@@ -264,13 +264,9 @@
 //
 // Main functions
 //
-<<<<<<< HEAD
-type StoreState = [
-=======
 
 type BuildingBlocks = readonly [
   // store state
->>>>>>> a85bb8c4
   atomStateMap: AtomStateMap,
   mountedAtoms: WeakMap<AnyAtom, Mounted>,
   invalidatedAtoms: WeakMap<AnyAtom, EpochNumber>,
@@ -278,13 +274,7 @@
   mountCallbacks: Set<() => void>,
   unmountCallbacks: Set<() => void>,
   storeHooks: StoreHooks,
-<<<<<<< HEAD
-]
-
-type StoreIntercepters = [
-=======
   // store intercepters
->>>>>>> a85bb8c4
   atomRead: <Value>(
     atom: Atom<Value>,
     ...params: Parameters<Atom<Value>['read']>
@@ -298,31 +288,7 @@
     atom: WritableAtom<Value, Args, Result>,
     setAtom: (...args: Args) => Result,
   ) => OnUnmount | void,
-<<<<<<< HEAD
-]
-
-type StoreFunctions = [
-  // top level functions for buildStore
-  readAtom: <Value>(atom: Atom<Value>) => Value,
-  writeAtom: <Value, Args extends unknown[], Result>(
-    atom: WritableAtom<Value, Args, Result>,
-    ...args: Args
-  ) => Result,
-  subscribeAtom: (atom: AnyAtom, listener: () => void) => () => void,
-  // main functions
-  flushCallbacks: () => void,
-  recomputeInvalidatedAtoms: () => void,
-  readAtomState: <Value>(atom: Atom<Value>) => AtomState<Value>,
-  writeAtomState: <Value, Args extends unknown[], Result>(
-    atom: WritableAtom<Value, Args, Result>,
-    ...args: Args
-  ) => Result,
-  mountAtom: <Value>(atom: Atom<Value>) => Mounted,
-  unmountAtom: <Value>(atom: Atom<Value>) => Mounted | undefined,
-  // other functions for ecosystem
-=======
   // functions
->>>>>>> a85bb8c4
   ensureAtomState: <Value>(atom: Atom<Value>) => AtomState<Value>,
   flushCallbacks: () => void,
   recomputeInvalidatedAtoms: () => void,
@@ -339,57 +305,6 @@
   unmountAtom: <Value>(atom: Atom<Value>) => Mounted | undefined,
 ]
 
-<<<<<<< HEAD
-type BuildingBlocks = readonly [
-  storeState: StoreState,
-  interceptors: StoreIntercepters,
-  functions: StoreFunctions,
-]
-
-const createBuildingBlocks = (
-  getStore: () => Store,
-  ...[
-    atomStateMap = new WeakMap(),
-    mountedAtoms = new WeakMap(),
-    invalidatedAtoms = new WeakMap(),
-    changedAtoms = new Set(),
-    mountCallbacks = new Set(),
-    unmountCallbacks = new Set(),
-    storeHooks = {},
-    atomRead = (atom, ...params) => atom.read(...params),
-    atomWrite = (atom, ...params) => atom.write(...params),
-    atomOnInit = (atom, ...params) => atom.unstable_onInit?.(...params),
-    atomOnMount = (atom, ...params) => atom.onMount?.(...params),
-  ]: Partial<[...StoreState, ...StoreIntercepters]>
-): BuildingBlocks => {
-  const readAtom = <Value>(atom: Atom<Value>): Value =>
-    returnAtomValue(readAtomState(atom))
-
-  const writeAtom = <Value, Args extends unknown[], Result>(
-    atom: WritableAtom<Value, Args, Result>,
-    ...args: Args
-  ): Result => {
-    try {
-      return writeAtomState(atom, ...args)
-    } finally {
-      recomputeInvalidatedAtoms()
-      flushCallbacks()
-    }
-  }
-
-  const subscribeAtom = (atom: AnyAtom, listener: () => void) => {
-    const mounted = mountAtom(atom)
-    const listeners = mounted.l
-    listeners.add(listener)
-    flushCallbacks()
-    return () => {
-      listeners.delete(listener)
-      unmountAtom(atom)
-      flushCallbacks()
-    }
-  }
-
-=======
 const BUILDING_BLOCKS: unique symbol = Symbol() // no description intentionally
 
 const getBuildingBlocks = (store: unknown): BuildingBlocks =>
@@ -420,7 +335,6 @@
     setAtom: (...args: Args) => Result,
   ) => OnUnmount | void = (atom, setAtom) => atom.onMount?.(setAtom),
 ): Store => {
->>>>>>> a85bb8c4
   const ensureAtomState = <Value>(atom: Atom<Value>): AtomState<Value> => {
     if (import.meta.env?.MODE !== 'production' && !atom) {
       throw new Error('Atom is undefined or null')
@@ -867,13 +781,9 @@
     }
     return mounted
   }
-<<<<<<< HEAD
-  const storeState: StoreState = [
-=======
 
   const buildingBlocks: BuildingBlocks = [
     // store state
->>>>>>> a85bb8c4
     atomStateMap,
     mountedAtoms,
     invalidatedAtoms,
@@ -881,150 +791,11 @@
     mountCallbacks,
     unmountCallbacks,
     storeHooks,
-<<<<<<< HEAD
-  ]
-  const storeInterceptors: StoreIntercepters = [
-=======
     // store intercepters
->>>>>>> a85bb8c4
     atomRead,
     atomWrite,
     atomOnInit,
     atomOnMount,
-<<<<<<< HEAD
-  ]
-  const storeFunctions: StoreFunctions = [
-    // top level functions
-    readAtom,
-    writeAtom,
-    subscribeAtom,
-    // main functions for buildStore
-    flushCallbacks,
-    recomputeInvalidatedAtoms,
-    readAtomState,
-    writeAtomState,
-    mountAtom,
-    unmountAtom,
-    // other things for ecosystem
-    ensureAtomState,
-    setAtomStateValueOrPromise,
-    getMountedOrPendingDependents,
-    invalidateDependents,
-    mountDependencies,
-  ]
-  return [storeState, storeInterceptors, storeFunctions] as const
-}
-
-//
-// Store hooks
-//
-
-type StoreHook = {
-  (): void
-  add(callback: () => void): () => void
-}
-
-type StoreHookForAtoms = {
-  (atom: AnyAtom): void
-  add(atom: AnyAtom, callback: () => void): () => void
-  add(atom: undefined, callback: (atom: AnyAtom) => void): () => void
-}
-
-type StoreHooks = {
-  /**
-   * Listener to notify when the atom value is changed.
-   * This is an experimental API.
-   */
-  readonly c?: StoreHookForAtoms
-  /**
-   * Listener to notify when the atom is mounted.
-   * This is an experimental API.
-   */
-  readonly m?: StoreHookForAtoms
-  /**
-   * Listener to notify when the atom is unmounted.
-   * This is an experimental API.
-   */
-  readonly u?: StoreHookForAtoms
-  /**
-   * Listener to notify when callbacks are being flushed.
-   * This is an experimental API.
-   */
-  readonly f?: StoreHook
-}
-
-const createStoreHook = (): StoreHook => {
-  const callbacks = new Set<() => void>()
-  const notify = () => {
-    callbacks.forEach((fn) => fn())
-  }
-  notify.add = (fn: () => void) => {
-    callbacks.add(fn)
-    return () => {
-      callbacks.delete(fn)
-    }
-  }
-  return notify
-}
-
-const createStoreHookForAtoms = (): StoreHookForAtoms => {
-  const all: object = {}
-  const callbacks = new WeakMap<
-    AnyAtom | typeof all,
-    Set<(atom?: AnyAtom) => void>
-  >()
-  const notify = (atom: AnyAtom) => {
-    callbacks.get(all)?.forEach((fn) => fn(atom))
-    callbacks.get(atom)?.forEach((fn) => fn())
-  }
-  notify.add = (atom: AnyAtom | undefined, fn: (atom?: AnyAtom) => void) => {
-    const key = atom || all
-    const fns = (
-      callbacks.has(key) ? callbacks : callbacks.set(key, new Set())
-    ).get(key)!
-    fns.add(fn)
-    return () => {
-      fns?.delete(fn)
-      if (!fns.size) {
-        callbacks.delete(key)
-      }
-    }
-  }
-  return notify as StoreHookForAtoms
-}
-
-const initializeStoreHooks = (storeHooks: StoreHooks): Required<StoreHooks> => {
-  type SH = { -readonly [P in keyof StoreHooks]: StoreHooks[P] }
-  ;(storeHooks as SH).c ||= createStoreHookForAtoms()
-  ;(storeHooks as SH).m ||= createStoreHookForAtoms()
-  ;(storeHooks as SH).u ||= createStoreHookForAtoms()
-  ;(storeHooks as SH).f ||= createStoreHook()
-  return storeHooks as Required<StoreHooks>
-}
-
-//
-// Main functions
-//
-
-// Do not export this type.
-type Store = {
-  get: <Value>(atom: Atom<Value>) => Value
-  set: <Value, Args extends unknown[], Result>(
-    atom: WritableAtom<Value, Args, Result>,
-    ...args: Args
-  ) => Result
-  sub: (atom: AnyAtom, listener: () => void) => () => void
-  [BUILDING_BLOCKS]: BuildingBlocks
-}
-
-const BUILDING_BLOCKS: unique symbol = Symbol() // no description intentionally
-
-const getBuildingBlocks = (store: unknown): BuildingBlocks =>
-  (store as Store)[BUILDING_BLOCKS]
-
-const buildStore = (buildingBlocks: BuildingBlocks): Store => {
-  const [readAtom, writeAtom, subscribeAtom] = buildingBlocks[2]
-=======
     // functions
     ensureAtomState,
     flushCallbacks,
@@ -1065,7 +836,6 @@
       flushCallbacks()
     }
   }
->>>>>>> a85bb8c4
 
   const store: Store = {
     get: readAtom,
