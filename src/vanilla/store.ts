import type { Atom, WritableAtom } from './atom.ts'

type AnyValue = unknown
type AnyError = unknown
type AnyAtom = Atom<AnyValue>
type AnyWritableAtom = WritableAtom<AnyValue, unknown[], unknown>
type OnUnmount = () => void
type Getter = Parameters<AnyAtom['read']>[0]
type Setter = Parameters<AnyWritableAtom['write']>[1]

const isSelfAtom = (atom: AnyAtom, a: AnyAtom): boolean =>
  atom.unstable_is ? atom.unstable_is(a) : a === atom

const hasInitialValue = <T extends Atom<AnyValue>>(
  atom: T,
): atom is T & (T extends Atom<infer Value> ? { init: Value } : never) =>
  'init' in atom

const isActuallyWritableAtom = (atom: AnyAtom): atom is AnyWritableAtom =>
  !!(atom as AnyWritableAtom).write

//
// Cancelable Promise
//

type CancelHandler = (nextValue: unknown) => void
type PromiseState = [cancelHandlers: Set<CancelHandler>, settled: boolean]

const cancelablePromiseMap = new WeakMap<PromiseLike<unknown>, PromiseState>()

const isPendingPromise = (value: unknown): value is PromiseLike<unknown> =>
  isPromiseLike(value) && !cancelablePromiseMap.get(value)?.[1]

const cancelPromise = <T>(promise: PromiseLike<T>, nextValue: unknown) => {
  const promiseState = cancelablePromiseMap.get(promise)
  if (promiseState) {
    promiseState[1] = true
    promiseState[0].forEach((fn) => fn(nextValue))
  } else if (import.meta.env?.MODE !== 'production') {
    throw new Error('[Bug] cancelable promise not found')
  }
}

const patchPromiseForCancelability = <T>(promise: PromiseLike<T>) => {
  if (cancelablePromiseMap.has(promise)) {
    // already patched
    return
  }
  const promiseState: PromiseState = [new Set(), false]
  cancelablePromiseMap.set(promise, promiseState)
  const settle = () => {
    promiseState[1] = true
  }
  promise.then(settle, settle)
  ;(promise as { onCancel?: (fn: CancelHandler) => void }).onCancel = (fn) => {
    promiseState[0].add(fn)
  }
}

const isPromiseLike = (
  x: unknown,
): x is PromiseLike<unknown> & { onCancel?: (fn: CancelHandler) => void } =>
  typeof (x as any)?.then === 'function'

/**
 * State tracked for mounted atoms. An atom is considered "mounted" if it has a
 * subscriber, or is a transitive dependency of another atom that has a
 * subscriber.
 *
 * The mounted state of an atom is freed once it is no longer mounted.
 */
type Mounted = {
  /** Set of listeners to notify when the atom value changes. */
  readonly l: Set<() => void>
  /** Set of mounted atoms that the atom depends on. */
  readonly d: Set<AnyAtom>
  /** Set of mounted atoms that depends on the atom. */
  readonly t: Set<AnyAtom>
  /** Function to run when the atom is unmounted. */
  u?: (batch: Batch) => void
}

/**
 * Mutable atom state,
 * tracked for both mounted and unmounted atoms in a store.
 */
type AtomState<Value = AnyValue> = {
  /**
   * Map of atoms that the atom depends on.
   * The map value is the epoch number of the dependency.
   */
  readonly d: Map<AnyAtom, number>
  /**
   * Set of atoms with pending promise that depend on the atom.
   *
   * This may cause memory leaks, but it's for the capability to continue promises
   */
  readonly p: Set<AnyAtom>
  /** The epoch number of the atom. */
  n: number
  /** Object to store mounted state of the atom. */
  m?: Mounted // only available if the atom is mounted
  /**
   * Listener to notify when the atom value is updated.
   * This is still an experimental API and subject to change without notice.
   */
  u?: (batch: Batch) => void
  /**
   * Listener to notify when the atom is mounted or unmounted.
   * This is still an experimental API and subject to change without notice.
   */
  h?: (batch: Batch) => void
  /** Atom value */
  v?: Value
  /** Atom error */
  e?: AnyError
  /** Indicates that the atom value has been changed */
  x?: true
}

const isAtomStateInitialized = <Value>(atomState: AtomState<Value>) =>
  'v' in atomState || 'e' in atomState

const returnAtomValue = <Value>(atomState: AtomState<Value>): Value => {
  if ('e' in atomState) {
    throw atomState.e
  }
  if (import.meta.env?.MODE !== 'production' && !('v' in atomState)) {
    throw new Error('[Bug] atom state is not initialized')
  }
  return atomState.v!
}

const addPendingPromiseToDependency = (
  atom: AnyAtom,
  promise: PromiseLike<AnyValue>,
  dependencyAtomState: AtomState,
) => {
  if (!dependencyAtomState.p.has(atom)) {
    dependencyAtomState.p.add(atom)
    promise.then(
      () => {
        dependencyAtomState.p.delete(atom)
      },
      () => {
        dependencyAtomState.p.delete(atom)
      },
    )
  }
}

const addDependency = <Value>(
  atom: Atom<Value>,
  atomState: AtomState<Value>,
  a: AnyAtom,
  aState: AtomState,
) => {
  if (import.meta.env?.MODE !== 'production' && a === atom) {
    throw new Error('[Bug] atom cannot depend on itself')
  }
  atomState.d.set(a, aState.n)
  if (isPendingPromise(atomState.v)) {
    addPendingPromiseToDependency(atom, atomState.v, aState)
  }
  aState.m?.t.add(atom)
}

//
// Batch
//

type BatchPriority = 0 | 1 | 2

type Batch = [
  /** finish recompute */
  priority0: Set<() => void>,
  /** atom listeners */
  priority1: Set<() => void>,
  /** atom mount hooks */
  priority2: Set<() => void>,
] & {
  /** changed Atoms */
  C: Set<AnyAtom>
}

const createBatch = (): Batch =>
  Object.assign([new Set(), new Set(), new Set()], { C: new Set() }) as Batch

const addBatchFunc = (
  batch: Batch,
  priority: BatchPriority,
  fn: () => void,
): void => {
  batch[priority].add(fn)
}

const registerBatchAtom = (
  batch: Batch,
  atom: AnyAtom,
  atomState: AtomState,
) => {
  if (!batch.C.has(atom)) {
    batch.C.add(atom)
    atomState.u?.(batch)
    const scheduleListeners = () => {
      atomState.m?.l.forEach((listener) => addBatchFunc(batch, 1, listener))
    }
    addBatchFunc(batch, 1, scheduleListeners)
  }
}

<<<<<<< HEAD
const addBatchAtomDependent = (
  batch: Batch,
  atom: AnyAtom,
  dependent: AnyAtom,
) => {
  const dependents = batch.D.get(atom)
  if (dependents) {
    dependents.add(dependent)
  }
}

const getBatchAtomDependents = (batch: Batch, atom: AnyAtom) =>
  batch.D.get(atom)

const flushBatch = (batch: Batch): void => {
=======
const flushBatch = (batch: Batch) => {
>>>>>>> 98612664
  let error: AnyError
  let hasError = false
  const call = (fn: () => void) => {
    try {
      fn()
    } catch (e) {
      if (!hasError) {
        error = e
        hasError = true
      }
    }
  }
  while (batch.C.size || batch.some((channel) => channel.size)) {
    batch.C.clear()
    for (const channel of batch) {
      channel.forEach(call)
      channel.clear()
    }
  }
  if (hasError) {
    throw error
  }
}

// for debugging purpose only
type DevStoreRev4 = {
  dev4_get_internal_weak_map: () => {
    get: (atom: AnyAtom) => AtomState | undefined
  }
  dev4_get_mounted_atoms: () => Set<AnyAtom>
  dev4_restore_atoms: (values: Iterable<readonly [AnyAtom, AnyValue]>) => void
}

const INTERNAL_STORE_METHODS: unique symbol = Symbol() // no description intentionally

const getSecretStoreMethods = (store: Store): SecretStoreMethods =>
  store[INTERNAL_STORE_METHODS]

type SecretStoreMethods = readonly [
  ensureAtomState: Parameters<BuildStore>[0],
  readAtomState: <Value>(
    batch: Batch | undefined,
    atom: Atom<Value>,
  ) => AtomState<Value>,
  writeAtomState: <Value, Args extends unknown[], Result>(
    batch: Batch,
    atom: WritableAtom<Value, Args, Result>,
    ...args: Args
  ) => Result,
  mountAtom: <Value>(
    batch: Batch,
    atom: Atom<Value>,
    atomState: AtomState<Value>,
  ) => Mounted,
  unmountAtom: <Value>(
    batch: Batch,
    atom: Atom<Value>,
    atomState: AtomState<Value>,
  ) => Mounted | undefined,
]

type Store = {
  get: <Value>(atom: Atom<Value>) => Value
  set: <Value, Args extends unknown[], Result>(
    atom: WritableAtom<Value, Args, Result>,
    ...args: Args
  ) => Result
  sub: (atom: AnyAtom, listener: () => void) => () => void
  [INTERNAL_STORE_METHODS]: SecretStoreMethods
}

type BuildStore = (
  ensureAtomState: <Value>(
    atom: Atom<Value>,
    onInit?: (store: Store) => void,
  ) => AtomState<Value>,
  atomRead?: <Value>(
    atom: Atom<Value>,
    ...params: Parameters<Atom<Value>['read']>
  ) => Value,
  atomWrite?: <Value, Args extends unknown[], Result>(
    atom: WritableAtom<Value, Args, Result>,
    ...params: Parameters<WritableAtom<Value, Args, Result>['write']>
  ) => Result,
  atomOnMount?: <Value, Args extends unknown[], Result>(
    atom: WritableAtom<Value, Args, Result>,
    setAtom: (...args: Args) => Result,
  ) => OnUnmount | void,
) => Store

const buildStore: BuildStore = (
  ensureAtomState,
  atomRead = (atom, ...params) => atom.read(...params),
  atomWrite = (atom, ...params) => atom.write(...params),
  atomOnMount = (atom, setAtom) => atom.onMount?.(setAtom),
): Store => {
  const setAtomStateValueOrPromise = (
    atom: AnyAtom,
    atomState: AtomState,
    valueOrPromise: unknown,
  ) => {
    const hasPrevValue = 'v' in atomState
    const prevValue = atomState.v
    const pendingPromise = isPendingPromise(atomState.v) ? atomState.v : null
    if (isPromiseLike(valueOrPromise)) {
      patchPromiseForCancelability(valueOrPromise)
      for (const a of atomState.d.keys()) {
        addPendingPromiseToDependency(atom, valueOrPromise, ensureAtomState(a))
      }
      atomState.v = valueOrPromise
    } else {
      atomState.v = valueOrPromise
    }
    delete atomState.e
    delete atomState.x
    if (!hasPrevValue || !Object.is(prevValue, atomState.v)) {
      ++atomState.n
      if (pendingPromise) {
        cancelPromise(pendingPromise, valueOrPromise)
      }
    }
  }

  const readAtomState = <Value>(
    batch: Batch | undefined,
    atom: Atom<Value>,
  ): AtomState<Value> => {
    const atomState = ensureAtomState(atom)
    // See if we can skip recomputing this atom.
    if (isAtomStateInitialized(atomState)) {
      // If the atom is mounted, we can use cached atom state.
      // because it should have been updated by dependencies.
      // We can't use the cache if the atom is dirty.
      if (atomState.m && !atomState.x) {
        return atomState
      }
      // Otherwise, check if the dependencies have changed.
      // If all dependencies haven't changed, we can use the cache.
      if (
        Array.from(atomState.d).every(
          ([a, n]) =>
            // Recursively, read the atom state of the dependency, and
            // check if the atom epoch number is unchanged
            readAtomState(batch, a).n === n,
        )
      ) {
        return atomState
      }
    }
    // Compute a new state for this atom.
    atomState.d.clear()
    let isSync = true
    const getter: Getter = <V>(a: Atom<V>) => {
      if (isSelfAtom(atom, a)) {
        const aState = ensureAtomState(a)
        if (!isAtomStateInitialized(aState)) {
          if (hasInitialValue(a)) {
            setAtomStateValueOrPromise(a, aState, a.init)
          } else {
            // NOTE invalid derived atoms can reach here
            throw new Error('no atom init')
          }
        }
        return returnAtomValue(aState)
      }
      // a !== atom
      const aState = readAtomState(batch, a)
      try {
        return returnAtomValue(aState)
      } finally {
        if (isSync) {
          addDependency(atom, atomState, a, aState)
        } else {
          const batch = createBatch()
          addDependency(atom, atomState, a, aState)
          mountDependencies(batch, atom, atomState)
          flushBatch(batch)
        }
      }
    }
    let controller: AbortController | undefined
    let setSelf: ((...args: unknown[]) => unknown) | undefined
    const options = {
      get signal() {
        if (!controller) {
          controller = new AbortController()
        }
        return controller.signal
      },
      get setSelf() {
        if (
          import.meta.env?.MODE !== 'production' &&
          !isActuallyWritableAtom(atom)
        ) {
          console.warn('setSelf function cannot be used with read-only atom')
        }
        if (!setSelf && isActuallyWritableAtom(atom)) {
          setSelf = (...args) => {
            if (import.meta.env?.MODE !== 'production' && isSync) {
              console.warn('setSelf function cannot be called in sync')
            }
            if (!isSync) {
              return writeAtom(atom, ...args)
            }
          }
        }
        return setSelf
      },
    }
    try {
      const valueOrPromise = atomRead(atom, getter, options as never)
      setAtomStateValueOrPromise(atom, atomState, valueOrPromise)
      if (isPromiseLike(valueOrPromise)) {
        valueOrPromise.onCancel?.(() => controller?.abort())
        const complete = () => {
          if (atomState.m) {
            const batch = createBatch()
            mountDependencies(batch, atom, atomState)
            flushBatch(batch)
          }
        }
        valueOrPromise.then(complete, complete)
      }
      return atomState
    } catch (error) {
      delete atomState.v
      atomState.e = error
      delete atomState.x
      ++atomState.n
      return atomState
    } finally {
      isSync = false
    }
  }

  const readAtom = <Value>(atom: Atom<Value>): Value =>
    returnAtomValue(readAtomState(undefined, atom))

  const getMountedOrBatchDependents = <Value>(
    batch: Batch,
    atom: Atom<Value>,
    atomState: AtomState<Value>,
  ): Map<AnyAtom, AtomState> => {
    const dependents = new Map<AnyAtom, AtomState>()
    for (const a of atomState.m?.t || []) {
      const aState = ensureAtomState(a)
      if (aState.m) {
        dependents.set(a, aState)
      }
    }
    for (const atomWithPendingPromise of atomState.p) {
      dependents.set(
        atomWithPendingPromise,
        ensureAtomState(atomWithPendingPromise),
      )
    }
    return dependents
  }

  const recomputeDependents = <Value>(
    batch: Batch,
    atom: Atom<Value>,
    atomState: AtomState<Value>,
  ) => {
    // Step 1: traverse the dependency graph to build the topsorted atom list
    // We don't bother to check for cycles, which simplifies the algorithm.
    // This is a topological sort via depth-first search, slightly modified from
    // what's described here for simplicity and performance reasons:
    // https://en.wikipedia.org/wiki/Topological_sorting#Depth-first_search
    const topSortedReversed: [
      atom: AnyAtom,
      atomState: AtomState,
      epochNumber: number,
    ][] = []
    const visiting = new Set<AnyAtom>()
    const visited = new Set<AnyAtom>()
    // Visit the root atom. This is the only atom in the dependency graph
    // without incoming edges, which is one reason we can simplify the algorithm
    const stack: [a: AnyAtom, aState: AtomState][] = [[atom, atomState]]
    while (stack.length > 0) {
      const [a, aState] = stack[stack.length - 1]!
      if (visited.has(a)) {
        // All dependents have been processed, now process this atom
        stack.pop()
        continue
      }
      if (visiting.has(a)) {
        // The algorithm calls for pushing onto the front of the list. For
        // performance, we will simply push onto the end, and then will iterate in
        // reverse order later.
        topSortedReversed.push([a, aState, aState.n])
        // Atom has been visited but not yet processed
        visited.add(a)
        // Mark atom dirty
        aState.x = true
        stack.pop()
        continue
      }
      visiting.add(a)
      // Push unvisited dependents onto the stack
      for (const [d, s] of getMountedOrBatchDependents(batch, a, aState)) {
        if (a !== d && !visiting.has(d)) {
          stack.push([d, s])
        }
      }
    }

    // Step 2: use the topSortedReversed atom list to recompute all affected atoms
    // Track what's changed, so that we can short circuit when possible
    const finishRecompute = () => {
      const changedAtoms = new Set<AnyAtom>([atom])
      for (let i = topSortedReversed.length - 1; i >= 0; --i) {
        const [a, aState, prevEpochNumber] = topSortedReversed[i]!
        let hasChangedDeps = false
        for (const dep of aState.d.keys()) {
          if (dep !== a && changedAtoms.has(dep)) {
            hasChangedDeps = true
            break
          }
        }
        if (hasChangedDeps) {
          readAtomState(batch, a)
          mountDependencies(batch, a, aState)
          if (prevEpochNumber !== aState.n) {
            registerBatchAtom(batch, a, aState)
            changedAtoms.add(a)
          }
        }
        delete aState.x
      }
    }
    addBatchFunc(batch, 0, finishRecompute)
  }

  const writeAtomState = <Value, Args extends unknown[], Result>(
    batch: Batch,
    atom: WritableAtom<Value, Args, Result>,
    ...args: Args
  ): Result => {
    let isSync = true
    const getter: Getter = <V>(a: Atom<V>) =>
      returnAtomValue(readAtomState(batch, a))
    const setter: Setter = <V, As extends unknown[], R>(
      a: WritableAtom<V, As, R>,
      ...args: As
    ) => {
      const aState = ensureAtomState(a)
      try {
        if (isSelfAtom(atom, a)) {
          if (!hasInitialValue(a)) {
            // NOTE technically possible but restricted as it may cause bugs
            throw new Error('atom not writable')
          }
          const prevEpochNumber = aState.n
          const v = args[0] as V
          setAtomStateValueOrPromise(a, aState, v)
          mountDependencies(batch, a, aState)
          if (prevEpochNumber !== aState.n) {
            registerBatchAtom(batch, a, aState)
            recomputeDependents(batch, a, aState)
          }
          return undefined as R
        } else {
          return writeAtomState(batch, a, ...args)
        }
      } finally {
        if (!isSync) {
          flushBatch(batch)
        }
      }
    }
    try {
      return atomWrite(atom, getter, setter, ...args)
    } finally {
      isSync = false
    }
  }

  const writeAtom = <Value, Args extends unknown[], Result>(
    atom: WritableAtom<Value, Args, Result>,
    ...args: Args
  ): Result => {
    const batch = createBatch()
    try {
      return writeAtomState(batch, atom, ...args)
    } finally {
      flushBatch(batch)
    }
  }

  const mountDependencies = (
    batch: Batch,
    atom: AnyAtom,
    atomState: AtomState,
  ) => {
    if (atomState.m && !isPendingPromise(atomState.v)) {
      for (const a of atomState.d.keys()) {
        if (!atomState.m.d.has(a)) {
          const aMounted = mountAtom(batch, a, ensureAtomState(a))
          aMounted.t.add(atom)
          atomState.m.d.add(a)
        }
      }
      for (const a of atomState.m.d || []) {
        if (!atomState.d.has(a)) {
          atomState.m.d.delete(a)
          const aMounted = unmountAtom(batch, a, ensureAtomState(a))
          aMounted?.t.delete(atom)
        }
      }
    }
  }

  const mountAtom = <Value>(
    batch: Batch,
    atom: Atom<Value>,
    atomState: AtomState<Value>,
  ): Mounted => {
    if (!atomState.m) {
      // recompute atom state
      readAtomState(batch, atom)
      // mount dependencies first
      for (const a of atomState.d.keys()) {
        const aMounted = mountAtom(batch, a, ensureAtomState(a))
        aMounted.t.add(atom)
      }
      // mount self
      atomState.m = {
        l: new Set(),
        d: new Set(atomState.d.keys()),
        t: new Set(),
      }
      atomState.h?.(batch)
      if (isActuallyWritableAtom(atom)) {
        const mounted = atomState.m
        let setAtom: (...args: unknown[]) => unknown
        const createInvocationContext = <T>(batch: Batch, fn: () => T) => {
          let isSync = true
          setAtom = (...args: unknown[]) => {
            try {
              return writeAtomState(batch, atom, ...args)
            } finally {
              if (!isSync) {
                flushBatch(batch)
              }
            }
          }
          try {
            return fn()
          } finally {
            isSync = false
          }
        }
        const processOnMount = () => {
          const onUnmount = createInvocationContext(batch, () =>
            atomOnMount(atom, (...args) => setAtom(...args)),
          )
          if (onUnmount) {
            mounted.u = (batch) => createInvocationContext(batch, onUnmount)
          }
        }
        addBatchFunc(batch, 2, processOnMount)
      }
    }
    return atomState.m
  }

  const unmountAtom = <Value>(
    batch: Batch,
    atom: Atom<Value>,
    atomState: AtomState<Value>,
  ): Mounted | undefined => {
    if (
      atomState.m &&
      !atomState.m.l.size &&
      !Array.from(atomState.m.t).some((a) => ensureAtomState(a).m?.d.has(atom))
    ) {
      // unmount self
      const onUnmount = atomState.m.u
      if (onUnmount) {
        addBatchFunc(batch, 2, () => onUnmount(batch))
      }
      delete atomState.m
      atomState.h?.(batch)
      // unmount dependencies
      for (const a of atomState.d.keys()) {
        const aMounted = unmountAtom(batch, a, ensureAtomState(a))
        aMounted?.t.delete(atom)
      }
      return undefined
    }
    return atomState.m
  }

  const subscribeAtom = (atom: AnyAtom, listener: () => void) => {
    const batch = createBatch()
    const atomState = ensureAtomState(atom)
    const mounted = mountAtom(batch, atom, atomState)
    const listeners = mounted.l
    listeners.add(listener)
    flushBatch(batch)
    return () => {
      listeners.delete(listener)
      const batch = createBatch()
      unmountAtom(batch, atom, atomState)
      flushBatch(batch)
    }
  }

  const store: Store = {
    get: readAtom,
    set: writeAtom,
    sub: subscribeAtom,
    [INTERNAL_STORE_METHODS]: [
      ensureAtomState,
      readAtomState,
      writeAtomState,
      mountAtom,
      unmountAtom,
    ],
  }
  return store
}

const deriveDevStoreRev4 = (store: Store): Store & DevStoreRev4 => {
  const debugMountedAtoms = new Set<AnyAtom>()
  const [ensureAtomState] = store[INTERNAL_STORE_METHODS]
  let inRestoreAtom = 0
<<<<<<< HEAD
  const newEnsureAtomState: typeof ensureAtomState = (atom) => {
    const atomState = ensureAtomState(atom, () => {
      atom.unstable_onInit?.(derivedStore)
    })
    const originalMounted = atomState.h
    atomState.h = (batch) => {
      originalMounted?.(batch)
      if (atomState.m) {
        debugMountedAtoms.add(atom)
      } else {
        debugMountedAtoms.delete(atom)
      }
    }
    return atomState
  }
  const atomWrite: Parameters<BuildStore>[2] = (
    atom,
    getter,
    setter,
    ...args
  ) => {
    if (inRestoreAtom) {
      return setter(atom, ...args)
=======
  const derivedStore = store.unstable_derive((...storeArgs: [...StoreArgs]) => {
    const [getAtomState, setAtomState, , atomWrite] = storeArgs
    savedGetAtomState = getAtomState
    storeArgs[1] = function devSetAtomState(atom, atomState) {
      setAtomState(atom, atomState)
      const originalMounted = atomState.h
      atomState.h = (batch) => {
        originalMounted?.(batch)
        if (atomState.m) {
          debugMountedAtoms.add(atom)
        } else {
          debugMountedAtoms.delete(atom)
        }
      }
    }
    storeArgs[3] = function devAtomWrite(atom, getter, setter, ...args) {
      if (inRestoreAtom) {
        return setter(atom, ...args)
      }
      return atomWrite(atom, getter, setter, ...args)
>>>>>>> 98612664
    }
    return atom.write(getter, setter, ...args)
  }
  const derivedStore = buildStore(newEnsureAtomState, undefined, atomWrite)
  const savedStoreSet = derivedStore.set
  const devStore: DevStoreRev4 = {
    // store dev methods (these are tentative and subject to change without notice)
    dev4_get_internal_weak_map: () => ({
      get: (atom) => {
        const atomState = ensureAtomState(atom)
        if (atomState.n === 0) {
          // for backward compatibility
          return undefined
        }
        return atomState
      },
    }),
    dev4_get_mounted_atoms: () => debugMountedAtoms,
    dev4_restore_atoms: (values) => {
      const restoreAtom: WritableAtom<null, [], void> = {
        read: () => null,
        write: (_get, set) => {
          ++inRestoreAtom
          try {
            for (const [atom, value] of values) {
              if (hasInitialValue(atom)) {
                set(atom as never, value)
              }
            }
          } finally {
            --inRestoreAtom
          }
        },
      }
      savedStoreSet(restoreAtom)
    },
  }
  return Object.assign(derivedStore, devStore)
}

type PrdOrDevStore = Store | (Store & DevStoreRev4)

export const createStore = (): PrdOrDevStore => {
  const atomStateMap = new WeakMap()
  const ensureAtomState: Parameters<BuildStore>[0] = (
    atom,
    onInit = (s) => atom.unstable_onInit?.(s),
  ) => {
    if (import.meta.env?.MODE !== 'production' && !atom) {
      throw new Error('Atom is undefined or null')
    }
    let atomState = atomStateMap.get(atom)
    if (!atomState) {
      atomState = { d: new Map(), p: new Set(), n: 0 }
      atomStateMap.set(atom, atomState)
      onInit(store)
    }
    return atomState
  }
  const store = buildStore(ensureAtomState)
  if (import.meta.env?.MODE !== 'production') {
    return deriveDevStoreRev4(store)
  }
  return store
}

let defaultStore: PrdOrDevStore | undefined

export const getDefaultStore = (): PrdOrDevStore => {
  if (!defaultStore) {
    defaultStore = createStore()
    if (import.meta.env?.MODE !== 'production') {
      ;(globalThis as any).__JOTAI_DEFAULT_STORE__ ||= defaultStore
      if ((globalThis as any).__JOTAI_DEFAULT_STORE__ !== defaultStore) {
        console.warn(
          'Detected multiple Jotai instances. It may cause unexpected behavior with the default store. https://github.com/pmndrs/jotai/discussions/2044',
        )
      }
    }
  }
  return defaultStore
}

// Internal functions (subject to change without notice)
export const INTERNAL_getSecretStoreMethods: typeof getSecretStoreMethods =
  getSecretStoreMethods
export const INTERNAL_buildStore: typeof buildStore = buildStore
export const INTERNAL_createBatch: typeof createBatch = createBatch
export const INTERNAL_addBatchFunc: typeof addBatchFunc = addBatchFunc
export const INTERNAL_flushBatch: typeof flushBatch = flushBatch

// Internal types (subject to change without notice)
export type INTERNAL_AtomState = AtomState
export type INTERNAL_DevStoreRev4 = DevStoreRev4
export type INTERNAL_PrdStore = Store
export type INTERNAL_SecretStoreMethods = SecretStoreMethods<|MERGE_RESOLUTION|>--- conflicted
+++ resolved
@@ -209,25 +209,7 @@
   }
 }
 
-<<<<<<< HEAD
-const addBatchAtomDependent = (
-  batch: Batch,
-  atom: AnyAtom,
-  dependent: AnyAtom,
-) => {
-  const dependents = batch.D.get(atom)
-  if (dependents) {
-    dependents.add(dependent)
-  }
-}
-
-const getBatchAtomDependents = (batch: Batch, atom: AnyAtom) =>
-  batch.D.get(atom)
-
 const flushBatch = (batch: Batch): void => {
-=======
-const flushBatch = (batch: Batch) => {
->>>>>>> 98612664
   let error: AnyError
   let hasError = false
   const call = (fn: () => void) => {
@@ -756,7 +738,6 @@
   const debugMountedAtoms = new Set<AnyAtom>()
   const [ensureAtomState] = store[INTERNAL_STORE_METHODS]
   let inRestoreAtom = 0
-<<<<<<< HEAD
   const newEnsureAtomState: typeof ensureAtomState = (atom) => {
     const atomState = ensureAtomState(atom, () => {
       atom.unstable_onInit?.(derivedStore)
@@ -780,28 +761,6 @@
   ) => {
     if (inRestoreAtom) {
       return setter(atom, ...args)
-=======
-  const derivedStore = store.unstable_derive((...storeArgs: [...StoreArgs]) => {
-    const [getAtomState, setAtomState, , atomWrite] = storeArgs
-    savedGetAtomState = getAtomState
-    storeArgs[1] = function devSetAtomState(atom, atomState) {
-      setAtomState(atom, atomState)
-      const originalMounted = atomState.h
-      atomState.h = (batch) => {
-        originalMounted?.(batch)
-        if (atomState.m) {
-          debugMountedAtoms.add(atom)
-        } else {
-          debugMountedAtoms.delete(atom)
-        }
-      }
-    }
-    storeArgs[3] = function devAtomWrite(atom, getter, setter, ...args) {
-      if (inRestoreAtom) {
-        return setter(atom, ...args)
-      }
-      return atomWrite(atom, getter, setter, ...args)
->>>>>>> 98612664
     }
     return atom.write(getter, setter, ...args)
   }
