import type { Atom, WritableAtom } from './atom.ts'

type AnyValue = unknown
type AnyError = unknown
type AnyAtom = Atom<AnyValue>
type AnyWritableAtom = WritableAtom<AnyValue, unknown[], unknown>
type OnUnmount = () => void
type Getter = Parameters<AnyAtom['read']>[0]
type Setter = Parameters<AnyWritableAtom['write']>[1]

const isSelfAtom = (atom: AnyAtom, a: AnyAtom): boolean =>
  atom.unstable_is ? atom.unstable_is(a) : a === atom

const hasInitialValue = <T extends Atom<AnyValue>>(
  atom: T,
): atom is T & (T extends Atom<infer Value> ? { init: Value } : never) =>
  'init' in atom

const isActuallyWritableAtom = (atom: AnyAtom): atom is AnyWritableAtom =>
  !!(atom as AnyWritableAtom).write

//
// Cancelable Promise
//

type CancelHandler = (nextValue: unknown) => void
type PromiseState = [cancelHandlers: Set<CancelHandler>, settled: boolean]

const cancelablePromiseMap = new WeakMap<PromiseLike<unknown>, PromiseState>()

const isPendingPromise = (value: unknown): value is PromiseLike<unknown> =>
  isPromiseLike(value) && !cancelablePromiseMap.get(value)?.[1]

const cancelPromise = <T>(promise: PromiseLike<T>, nextValue: unknown) => {
  const promiseState = cancelablePromiseMap.get(promise)
  if (promiseState) {
    promiseState[1] = true
    promiseState[0].forEach((fn) => fn(nextValue))
  } else if (import.meta.env?.MODE !== 'production') {
    throw new Error('[Bug] cancelable promise not found')
  }
}

const patchPromiseForCancelability = <T>(promise: PromiseLike<T>) => {
  if (cancelablePromiseMap.has(promise)) {
    // already patched
    return
  }
  const promiseState: PromiseState = [new Set(), false]
  cancelablePromiseMap.set(promise, promiseState)
  const settle = () => {
    promiseState[1] = true
  }
  promise.then(settle, settle)
  ;(promise as { onCancel?: (fn: CancelHandler) => void }).onCancel = (fn) => {
    promiseState[0].add(fn)
  }
}

const isPromiseLike = (
  x: unknown,
): x is PromiseLike<unknown> & { onCancel?: (fn: CancelHandler) => void } =>
  typeof (x as any)?.then === 'function'

/**
 * State tracked for mounted atoms. An atom is considered "mounted" if it has a
 * subscriber, or is a transitive dependency of another atom that has a
 * subscriber.
 *
 * The mounted state of an atom is freed once it is no longer mounted.
 */
type Mounted = {
  /** Set of listeners to notify when the atom value changes. */
  readonly l: Set<() => void>
  /** Set of mounted atoms that the atom depends on. */
  readonly d: Set<AnyAtom>
  /** Set of mounted atoms that depends on the atom. */
  readonly t: Set<AnyAtom>
  /** Function to run when the atom is unmounted. */
  u?: (batch: Batch) => void
}

/**
 * Mutable atom state,
 * tracked for both mounted and unmounted atoms in a store.
 */
type AtomState<Value = AnyValue> = {
  /**
   * Map of atoms that the atom depends on.
   * The map value is the epoch number of the dependency.
   */
  readonly d: Map<AnyAtom, number>
  /**
   * Set of atoms with pending promise that depend on the atom.
   *
   * This may cause memory leaks, but it's for the capability to continue promises
   */
  readonly p: Set<AnyAtom>
  /** The epoch number of the atom. */
  n: number
  /** Object to store mounted state of the atom. */
  m?: Mounted // only available if the atom is mounted
  /** Atom value */
  v?: Value
  /** Atom error */
  e?: AnyError
  /** Indicates that the atom value has been changed */
  x?: true
}

const isAtomStateInitialized = <Value>(atomState: AtomState<Value>) =>
  'v' in atomState || 'e' in atomState

const returnAtomValue = <Value>(atomState: AtomState<Value>): Value => {
  if ('e' in atomState) {
    throw atomState.e
  }
  if (import.meta.env?.MODE !== 'production' && !('v' in atomState)) {
    throw new Error('[Bug] atom state is not initialized')
  }
  return atomState.v!
}

const addPendingPromiseToDependency = (
  atom: AnyAtom,
  promise: PromiseLike<AnyValue>,
  dependencyAtomState: AtomState,
) => {
  if (!dependencyAtomState.p.has(atom)) {
    dependencyAtomState.p.add(atom)
    promise.then(
      () => {
        dependencyAtomState.p.delete(atom)
      },
      () => {
        dependencyAtomState.p.delete(atom)
      },
    )
  }
}

const addDependency = <Value>(
  batch: Batch | undefined,
  atom: Atom<Value>,
  atomState: AtomState<Value>,
  a: AnyAtom,
  aState: AtomState,
) => {
  if (import.meta.env?.MODE !== 'production' && a === atom) {
    throw new Error('[Bug] atom cannot depend on itself')
  }
  atomState.d.set(a, aState.n)
  if (isPendingPromise(atomState.v)) {
    addPendingPromiseToDependency(atom, atomState.v, aState)
  }
  aState.m?.t.add(atom)
  if (batch) {
    addBatchAtomDependent(batch, a, atom)
  }
}

//
// Batch
//

type Batch = Readonly<{
  /** Atom dependents map */
  D: Map<AnyAtom, Set<AnyAtom>>
  /** Medium priority functions */
  M: Set<() => void>
  /** Low priority functions */
  L: Set<() => void>
}>

const createBatch = (): Batch => ({
  D: new Map(),
  M: new Set(),
  L: new Set(),
})

const addBatchFuncMedium = (batch: Batch, fn: () => void) => {
  batch.M.add(fn)
}

const addBatchFuncLow = (batch: Batch, fn: () => void) => {
  batch.L.add(fn)
}

const registerBatchAtom = (
  batch: Batch,
  atom: AnyAtom,
  atomState: AtomState,
) => {
  if (!batch.D.has(atom)) {
    batch.D.set(atom, new Set())
    addBatchFuncMedium(batch, () => {
      atomState.m?.l.forEach((listener) => listener())
    })
  }
}

const addBatchAtomDependent = (
  batch: Batch,
  atom: AnyAtom,
  dependent: AnyAtom,
) => {
  const dependents = batch.D.get(atom)
  if (dependents) {
    dependents.add(dependent)
  }
}

const getBatchAtomDependents = (batch: Batch, atom: AnyAtom) =>
  batch.D.get(atom)

const copySetAndClear = <T>(origSet: Set<T>): Set<T> => {
  const newSet = new Set(origSet)
  origSet.clear()
  return newSet
}

const flushBatch = (batch: Batch) => {
  let error: AnyError
  let hasError = false
  const call = (fn: () => void) => {
    try {
      fn()
    } catch (e) {
      if (!hasError) {
        error = e
        hasError = true
      }
    }
  }
  while (batch.M.size || batch.L.size) {
    batch.D.clear()
    copySetAndClear(batch.M).forEach(call)
    copySetAndClear(batch.L).forEach(call)
  }
  if (hasError) {
    throw error
  }
}

// internal & unstable type
type StoreArgs = readonly [
  getAtomState: <Value>(atom: Atom<Value>) => AtomState<Value>,
  atomRead: <Value>(
    atom: Atom<Value>,
    ...params: Parameters<Atom<Value>['read']>
  ) => Value,
  atomWrite: <Value, Args extends unknown[], Result>(
    atom: WritableAtom<Value, Args, Result>,
    ...params: Parameters<WritableAtom<Value, Args, Result>['write']>
  ) => Result,
  atomOnMount: <Value, Args extends unknown[], Result>(
    atom: WritableAtom<Value, Args, Result>,
    setAtom: (...args: Args) => Result,
  ) => OnUnmount | void,
]

// for debugging purpose only
type DevStoreRev4 = {
  dev4_get_internal_weak_map: () => {
    get: (atom: AnyAtom) => AtomState | undefined
  }
  dev4_get_mounted_atoms: () => Set<AnyAtom>
  dev4_restore_atoms: (values: Iterable<readonly [AnyAtom, AnyValue]>) => void
}

type PrdStore = {
  get: <Value>(atom: Atom<Value>) => Value
  set: <Value, Args extends unknown[], Result>(
    atom: WritableAtom<Value, Args, Result>,
    ...args: Args
  ) => Result
  sub: (atom: AnyAtom, listener: () => void) => () => void
  unstable_derive: (fn: (...args: StoreArgs) => StoreArgs) => Store
}

type Store = PrdStore | (PrdStore & DevStoreRev4)

export type INTERNAL_DevStoreRev4 = DevStoreRev4
export type INTERNAL_PrdStore = PrdStore

const buildStore = (
  ...[getAtomState, atomRead, atomWrite, atomOnMount]: StoreArgs
): Store => {
  // for debugging purpose only
  let debugMountedAtoms: Set<AnyAtom>

  if (import.meta.env?.MODE !== 'production') {
    debugMountedAtoms = new Set()
  }

  const setAtomStateValueOrPromise = (
    atom: AnyAtom,
    atomState: AtomState,
    valueOrPromise: unknown,
  ) => {
    const hasPrevValue = 'v' in atomState
    const prevValue = atomState.v
    const pendingPromise = isPendingPromise(atomState.v) ? atomState.v : null
    if (isPromiseLike(valueOrPromise)) {
      patchPromiseForCancelability(valueOrPromise)
      for (const a of atomState.d.keys()) {
        addPendingPromiseToDependency(atom, valueOrPromise, getAtomState(a))
      }
      atomState.v = valueOrPromise
    } else {
      atomState.v = valueOrPromise
    }
    delete atomState.e
    delete atomState.x
    if (!hasPrevValue || !Object.is(prevValue, atomState.v)) {
      ++atomState.n
      if (pendingPromise) {
        cancelPromise(pendingPromise, valueOrPromise)
      }
    }
  }

  const readAtomState = <Value>(
    batch: Batch | undefined,
    atom: Atom<Value>,
  ): AtomState<Value> => {
    const atomState = getAtomState(atom)
    // See if we can skip recomputing this atom.
    if (isAtomStateInitialized(atomState)) {
      // If the atom is mounted, we can use cached atom state.
      // because it should have been updated by dependencies.
      // We can't use the cache if the atom is dirty.
      if (atomState.m && !atomState.x) {
        return atomState
      }
      // Otherwise, check if the dependencies have changed.
      // If all dependencies haven't changed, we can use the cache.
      if (
        Array.from(atomState.d).every(
          ([a, n]) =>
            // Recursively, read the atom state of the dependency, and
            // check if the atom epoch number is unchanged
<<<<<<< HEAD
            readAtomState(pending, a).n === n,
=======
            readAtomState(batch, a, dirtyAtoms).n === n,
>>>>>>> 303c3d14
        )
      ) {
        return atomState
      }
    }
    // Compute a new state for this atom.
    atomState.d.clear()
    let isSync = true
    const getter: Getter = <V>(a: Atom<V>) => {
      if (isSelfAtom(atom, a)) {
        const aState = getAtomState(a)
        if (!isAtomStateInitialized(aState)) {
          if (hasInitialValue(a)) {
            setAtomStateValueOrPromise(a, aState, a.init)
          } else {
            // NOTE invalid derived atoms can reach here
            throw new Error('no atom init')
          }
        }
        return returnAtomValue(aState)
      }
      // a !== atom
<<<<<<< HEAD
      const aState = readAtomState(pending, a)
=======
      const aState = readAtomState(batch, a, dirtyAtoms)
>>>>>>> 303c3d14
      try {
        return returnAtomValue(aState)
      } finally {
        if (isSync) {
          addDependency(batch, atom, atomState, a, aState)
        } else {
          const batch = createBatch()
          addDependency(batch, atom, atomState, a, aState)
          mountDependencies(batch, atom, atomState)
          flushBatch(batch)
        }
      }
    }
    let controller: AbortController | undefined
    let setSelf: ((...args: unknown[]) => unknown) | undefined
    const options = {
      get signal() {
        if (!controller) {
          controller = new AbortController()
        }
        return controller.signal
      },
      get setSelf() {
        if (
          import.meta.env?.MODE !== 'production' &&
          !isActuallyWritableAtom(atom)
        ) {
          console.warn('setSelf function cannot be used with read-only atom')
        }
        if (!setSelf && isActuallyWritableAtom(atom)) {
          setSelf = (...args) => {
            if (import.meta.env?.MODE !== 'production' && isSync) {
              console.warn('setSelf function cannot be called in sync')
            }
            if (!isSync) {
              return writeAtom(atom, ...args)
            }
          }
        }
        return setSelf
      },
    }
    try {
      const valueOrPromise = atomRead(atom, getter, options as never)
      setAtomStateValueOrPromise(atom, atomState, valueOrPromise)
      if (isPromiseLike(valueOrPromise)) {
        valueOrPromise.onCancel?.(() => controller?.abort())
        const complete = () => {
          if (atomState.m) {
            const batch = createBatch()
            mountDependencies(batch, atom, atomState)
            flushBatch(batch)
          }
        }
        valueOrPromise.then(complete, complete)
      }
      return atomState
    } catch (error) {
      delete atomState.v
      atomState.e = error
      delete atomState.x
      ++atomState.n
      return atomState
    } finally {
      isSync = false
    }
  }

  const readAtom = <Value>(atom: Atom<Value>): Value =>
    returnAtomValue(readAtomState(undefined, atom))

  const getMountedOrBatchDependents = <Value>(
    batch: Batch,
    atom: Atom<Value>,
    atomState: AtomState<Value>,
  ): Map<AnyAtom, AtomState> => {
    const dependents = new Map<AnyAtom, AtomState>()
    for (const a of atomState.m?.t || []) {
      const aState = getAtomState(a)
      if (aState.m) {
        dependents.set(a, aState)
      }
    }
    for (const atomWithPendingPromise of atomState.p) {
      dependents.set(
        atomWithPendingPromise,
        getAtomState(atomWithPendingPromise),
      )
    }
    getBatchAtomDependents(batch, atom)?.forEach((dependent) => {
      dependents.set(dependent, getAtomState(dependent))
    })
    return dependents
  }

  // This is a topological sort via depth-first search, slightly modified from
  // what's described here for simplicity and performance reasons:
  // https://en.wikipedia.org/wiki/Topological_sorting#Depth-first_search
  function getSortedDependents(
    batch: Batch,
    rootAtom: AnyAtom,
    rootAtomState: AtomState,
  ): [[AnyAtom, AtomState, number][], Set<AnyAtom>] {
    const sorted: [atom: AnyAtom, atomState: AtomState, epochNumber: number][] =
      []
    const visiting = new Set<AnyAtom>()
    const visited = new Set<AnyAtom>()
    // Visit the root atom. This is the only atom in the dependency graph
    // without incoming edges, which is one reason we can simplify the algorithm
    const stack: [a: AnyAtom, aState: AtomState][] = [[rootAtom, rootAtomState]]
    while (stack.length > 0) {
      const [a, aState] = stack[stack.length - 1]!
      if (visited.has(a)) {
        // All dependents have been processed, now process this atom
        stack.pop()
        continue
      }
      if (visiting.has(a)) {
        // The algorithm calls for pushing onto the front of the list. For
        // performance, we will simply push onto the end, and then will iterate in
        // reverse order later.
        sorted.push([a, aState, aState.n])
        // Atom has been visited but not yet processed
        visited.add(a)
        stack.pop()
        continue
      }
      visiting.add(a)
      // Push unvisited dependents onto the stack
      for (const [d, s] of getMountedOrBatchDependents(batch, a, aState)) {
        if (a !== d && !visiting.has(d)) {
          stack.push([d, s])
        }
      }
    }
    return [sorted, visited]
  }

  const recomputeDependents = <Value>(
    batch: Batch,
    atom: Atom<Value>,
    atomState: AtomState<Value>,
  ) => {
    // Step 1: traverse the dependency graph to build the topsorted atom list
    // We don't bother to check for cycles, which simplifies the algorithm.
    const [topsortedAtoms, markedAtoms] = getSortedDependents(
      batch,
      atom,
      atomState,
    )
    // TODO this should be refactored
    markedAtoms.forEach((a) => {
      getAtomState(a).x = true
    })

    // Step 2: use the topsorted atom list to recompute all affected atoms
    // Track what's changed, so that we can short circuit when possible
    addPendingFunction(pending, () => {
      const changedAtoms = new Set<AnyAtom>([atom])
      for (let i = topsortedAtoms.length - 1; i >= 0; --i) {
        const [a, aState, prevEpochNumber] = topsortedAtoms[i]!
        let hasChangedDeps = false
        for (const dep of aState.d.keys()) {
          if (dep !== a && changedAtoms.has(dep)) {
            hasChangedDeps = true
            break
          }
        }
<<<<<<< HEAD
        if (hasChangedDeps) {
          readAtomState(pending, a)
          mountDependencies(pending, a, aState)
          if (prevEpochNumber !== aState.n) {
            addPendingAtom(pending, a, aState)
            changedAtoms.add(a)
          }
=======
      }
      if (hasChangedDeps) {
        readAtomState(batch, a, markedAtoms)
        mountDependencies(batch, a, aState)
        if (prevEpochNumber !== aState.n) {
          registerBatchAtom(batch, a, aState)
          changedAtoms.add(a)
>>>>>>> 303c3d14
        }
        delete aState.x
      }
    })
  }

  const writeAtomState = <Value, Args extends unknown[], Result>(
    batch: Batch,
    atom: WritableAtom<Value, Args, Result>,
    ...args: Args
  ): Result => {
    let isSync = true
    const getter: Getter = <V>(a: Atom<V>) =>
      returnAtomValue(readAtomState(batch, a))
    const setter: Setter = <V, As extends unknown[], R>(
      a: WritableAtom<V, As, R>,
      ...args: As
    ) => {
      const aState = getAtomState(a)
      try {
        if (isSelfAtom(atom, a)) {
          if (!hasInitialValue(a)) {
            // NOTE technically possible but restricted as it may cause bugs
            throw new Error('atom not writable')
          }
          const prevEpochNumber = aState.n
          const v = args[0] as V
          setAtomStateValueOrPromise(a, aState, v)
          mountDependencies(batch, a, aState)
          if (prevEpochNumber !== aState.n) {
            registerBatchAtom(batch, a, aState)
            recomputeDependents(batch, a, aState)
          }
          return undefined as R
        } else {
          return writeAtomState(batch, a, ...args)
        }
      } finally {
        if (!isSync) {
          flushBatch(batch)
        }
      }
    }
    try {
      return atomWrite(atom, getter, setter, ...args)
    } finally {
      isSync = false
    }
  }

  const writeAtom = <Value, Args extends unknown[], Result>(
    atom: WritableAtom<Value, Args, Result>,
    ...args: Args
  ): Result => {
    const batch = createBatch()
    try {
      return writeAtomState(batch, atom, ...args)
    } finally {
      flushBatch(batch)
    }
  }

  const mountDependencies = (
    batch: Batch,
    atom: AnyAtom,
    atomState: AtomState,
  ) => {
    if (atomState.m && !isPendingPromise(atomState.v)) {
      for (const a of atomState.d.keys()) {
        if (!atomState.m.d.has(a)) {
          const aMounted = mountAtom(batch, a, getAtomState(a))
          aMounted.t.add(atom)
          atomState.m.d.add(a)
        }
      }
      for (const a of atomState.m.d || []) {
        if (!atomState.d.has(a)) {
          atomState.m.d.delete(a)
          const aMounted = unmountAtom(batch, a, getAtomState(a))
          aMounted?.t.delete(atom)
        }
      }
    }
  }

  const mountAtom = <Value>(
    batch: Batch,
    atom: Atom<Value>,
    atomState: AtomState<Value>,
  ): Mounted => {
    if (!atomState.m) {
      // recompute atom state
      readAtomState(batch, atom)
      // mount dependencies first
      for (const a of atomState.d.keys()) {
        const aMounted = mountAtom(batch, a, getAtomState(a))
        aMounted.t.add(atom)
      }
      // mount self
      atomState.m = {
        l: new Set(),
        d: new Set(atomState.d.keys()),
        t: new Set(),
      }
      if (import.meta.env?.MODE !== 'production') {
        debugMountedAtoms.add(atom)
      }
      if (isActuallyWritableAtom(atom)) {
        const mounted = atomState.m
        let setAtom: (...args: unknown[]) => unknown
        const createInvocationContext = <T>(batch: Batch, fn: () => T) => {
          let isSync = true
          setAtom = (...args: unknown[]) => {
            try {
              return writeAtomState(batch, atom, ...args)
            } finally {
              if (!isSync) {
                flushBatch(batch)
              }
            }
          }
          try {
            return fn()
          } finally {
            isSync = false
          }
        }
        addBatchFuncLow(batch, () => {
          const onUnmount = createInvocationContext(batch, () =>
            atomOnMount(atom, (...args) => setAtom(...args)),
          )
          if (onUnmount) {
            mounted.u = (batch) => createInvocationContext(batch, onUnmount)
          }
        })
      }
    }
    return atomState.m
  }

  const unmountAtom = <Value>(
    batch: Batch,
    atom: Atom<Value>,
    atomState: AtomState<Value>,
  ): Mounted | undefined => {
    if (
      atomState.m &&
      !atomState.m.l.size &&
      !Array.from(atomState.m.t).some((a) => getAtomState(a).m?.d.has(atom))
    ) {
      // unmount self
      const onUnmount = atomState.m.u
      if (onUnmount) {
        addBatchFuncLow(batch, () => onUnmount(batch))
      }
      delete atomState.m
      if (import.meta.env?.MODE !== 'production') {
        debugMountedAtoms.delete(atom)
      }
      // unmount dependencies
      for (const a of atomState.d.keys()) {
        const aMounted = unmountAtom(batch, a, getAtomState(a))
        aMounted?.t.delete(atom)
      }
      return undefined
    }
    return atomState.m
  }

  const subscribeAtom = (atom: AnyAtom, listener: () => void) => {
    const batch = createBatch()
    const atomState = getAtomState(atom)
    const mounted = mountAtom(batch, atom, atomState)
    const listeners = mounted.l
    listeners.add(listener)
    flushBatch(batch)
    return () => {
      listeners.delete(listener)
      const batch = createBatch()
      unmountAtom(batch, atom, atomState)
      flushBatch(batch)
    }
  }

  const unstable_derive = (fn: (...args: StoreArgs) => StoreArgs) =>
    buildStore(...fn(getAtomState, atomRead, atomWrite, atomOnMount))

  const store: Store = {
    get: readAtom,
    set: writeAtom,
    sub: subscribeAtom,
    unstable_derive,
  }
  if (import.meta.env?.MODE !== 'production') {
    const devStore: DevStoreRev4 = {
      // store dev methods (these are tentative and subject to change without notice)
      dev4_get_internal_weak_map: () => ({
        get: (atom) => {
          const atomState = getAtomState(atom)
          if (atomState.n === 0) {
            // for backward compatibility
            return undefined
          }
          return atomState
        },
      }),
      dev4_get_mounted_atoms: () => debugMountedAtoms,
      dev4_restore_atoms: (values) => {
        const batch = createBatch()
        for (const [atom, value] of values) {
          if (hasInitialValue(atom)) {
            const atomState = getAtomState(atom)
            const prevEpochNumber = atomState.n
            setAtomStateValueOrPromise(atom, atomState, value)
            mountDependencies(batch, atom, atomState)
            if (prevEpochNumber !== atomState.n) {
              registerBatchAtom(batch, atom, atomState)
              recomputeDependents(batch, atom, atomState)
            }
          }
        }
        flushBatch(batch)
      },
    }
    Object.assign(store, devStore)
  }
  return store
}

export const createStore = (): Store => {
  const atomStateMap = new WeakMap()
  const getAtomState = <Value>(atom: Atom<Value>) => {
    if (import.meta.env?.MODE !== 'production' && !atom) {
      throw new Error('Atom is undefined or null')
    }
    let atomState = atomStateMap.get(atom) as AtomState<Value> | undefined
    if (!atomState) {
      atomState = { d: new Map(), p: new Set(), n: 0 }
      atomStateMap.set(atom, atomState)
    }
    return atomState
  }
  return buildStore(
    getAtomState,
    (atom, ...params) => atom.read(...params),
    (atom, ...params) => atom.write(...params),
    (atom, ...params) => atom.onMount?.(...params),
  )
}

let defaultStore: Store | undefined

export const getDefaultStore = (): Store => {
  if (!defaultStore) {
    defaultStore = createStore()
    if (import.meta.env?.MODE !== 'production') {
      ;(globalThis as any).__JOTAI_DEFAULT_STORE__ ||= defaultStore
      if ((globalThis as any).__JOTAI_DEFAULT_STORE__ !== defaultStore) {
        console.warn(
          'Detected multiple Jotai instances. It may cause unexpected behavior with the default store. https://github.com/pmndrs/jotai/discussions/2044',
        )
      }
    }
  }
  return defaultStore
}<|MERGE_RESOLUTION|>--- conflicted
+++ resolved
@@ -340,11 +340,7 @@
           ([a, n]) =>
             // Recursively, read the atom state of the dependency, and
             // check if the atom epoch number is unchanged
-<<<<<<< HEAD
-            readAtomState(pending, a).n === n,
-=======
-            readAtomState(batch, a, dirtyAtoms).n === n,
->>>>>>> 303c3d14
+            readAtomState(batch, a).n === n,
         )
       ) {
         return atomState
@@ -367,11 +363,7 @@
         return returnAtomValue(aState)
       }
       // a !== atom
-<<<<<<< HEAD
-      const aState = readAtomState(pending, a)
-=======
-      const aState = readAtomState(batch, a, dirtyAtoms)
->>>>>>> 303c3d14
+      const aState = readAtomState(batch, a)
       try {
         return returnAtomValue(aState)
       } finally {
@@ -529,7 +521,7 @@
 
     // Step 2: use the topsorted atom list to recompute all affected atoms
     // Track what's changed, so that we can short circuit when possible
-    addPendingFunction(pending, () => {
+    addBatchFuncMedium(batch, () => {
       const changedAtoms = new Set<AnyAtom>([atom])
       for (let i = topsortedAtoms.length - 1; i >= 0; --i) {
         const [a, aState, prevEpochNumber] = topsortedAtoms[i]!
@@ -540,23 +532,13 @@
             break
           }
         }
-<<<<<<< HEAD
         if (hasChangedDeps) {
-          readAtomState(pending, a)
-          mountDependencies(pending, a, aState)
+          readAtomState(batch, a)
+          mountDependencies(batch, a, aState)
           if (prevEpochNumber !== aState.n) {
-            addPendingAtom(pending, a, aState)
+            registerBatchAtom(batch, a, aState)
             changedAtoms.add(a)
           }
-=======
-      }
-      if (hasChangedDeps) {
-        readAtomState(batch, a, markedAtoms)
-        mountDependencies(batch, a, aState)
-        if (prevEpochNumber !== aState.n) {
-          registerBatchAtom(batch, a, aState)
-          changedAtoms.add(a)
->>>>>>> 303c3d14
         }
         delete aState.x
       }
