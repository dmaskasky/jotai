import { waitFor } from '@testing-library/react'
import { assert, describe, expect, it, vi } from 'vitest'
import { atom, createStore } from 'jotai/vanilla'
import type { Atom, Getter, PrimitiveAtom } from 'jotai/vanilla'
import {
  INTERNAL_buildStore,
  INTERNAL_getBuildingBlocksRev1 as INTERNAL_getBuildingBlocks,
} from 'jotai/vanilla/internals'

<<<<<<< HEAD
type AtomStateMapType = ReturnType<typeof INTERNAL_getBuildingBlocks>[0][0]
=======
type AtomStateMapType = ReturnType<typeof INTERNAL_getBuildingBlocks>[0]
>>>>>>> a85bb8c4

const deriveStore = (
  store: ReturnType<typeof createStore>,
  enhanceAtomStateMap: (atomStateMap: AtomStateMapType) => AtomStateMapType,
): ReturnType<typeof createStore> => {
  const buildingBlocks = INTERNAL_getBuildingBlocks(store)
<<<<<<< HEAD
  const atomStateMap = buildingBlocks[0][0]
  const newBuildingBlocks = INTERNAL_createBuildingBlocks(
    () => derivedStore,
    enhanceAtomStateMap(atomStateMap),
  )
  const derivedStore = INTERNAL_buildStore(newBuildingBlocks)
=======
  const atomStateMap = buildingBlocks[0]
  const derivedStore = INTERNAL_buildStore(enhanceAtomStateMap(atomStateMap))
>>>>>>> a85bb8c4
  return derivedStore
}

it('should not fire on subscribe', async () => {
  const store = createStore()
  const countAtom = atom(0)
  const callback1 = vi.fn()
  const callback2 = vi.fn()
  store.sub(countAtom, callback1)
  store.sub(countAtom, callback2)
  expect(callback1).not.toHaveBeenCalled()
  expect(callback2).not.toHaveBeenCalled()
})

it('should not fire subscription if primitive atom value is the same', async () => {
  const store = createStore()
  const countAtom = atom(0)
  const callback = vi.fn()
  store.sub(countAtom, callback)
  const calledTimes = callback.mock.calls.length
  store.set(countAtom, 0)
  expect(callback).toHaveBeenCalledTimes(calledTimes)
})

it('should not fire subscription if derived atom value is the same', async () => {
  const store = createStore()
  const countAtom = atom(0)
  const derivedAtom = atom((get) => get(countAtom) * 0)
  const callback = vi.fn()
  store.sub(derivedAtom, callback)
  const calledTimes = callback.mock.calls.length
  store.set(countAtom, 1)
  expect(callback).toHaveBeenCalledTimes(calledTimes)
})

it('should unmount with store.get', async () => {
  const store = createStore()
  const countAtom = atom(0)
  const callback = vi.fn()
  const unsub = store.sub(countAtom, callback)
  store.get(countAtom)
  unsub()
  const result = Array.from(
    'dev4_get_mounted_atoms' in store ? store.dev4_get_mounted_atoms() : [],
  )
  expect(result).toEqual([])
})

it('should unmount dependencies with store.get', async () => {
  const store = createStore()
  const countAtom = atom(0)
  const derivedAtom = atom((get) => get(countAtom) * 2)
  const callback = vi.fn()
  const unsub = store.sub(derivedAtom, callback)
  store.get(derivedAtom)
  unsub()
  const result = Array.from(
    'dev4_restore_atoms' in store ? store.dev4_get_mounted_atoms() : [],
  )
  expect(result).toEqual([])
})

it('should update async atom with delay (#1813)', async () => {
  const countAtom = atom(0)

  const resolve: (() => void)[] = []
  const delayedAtom = atom(async (get) => {
    const count = get(countAtom)
    await new Promise<void>((r) => resolve.push(r))
    return count
  })

  const store = createStore()
  store.get(delayedAtom)
  store.set(countAtom, 1)
  resolve.splice(0).forEach((fn) => fn())
  await new Promise<void>((r) => setTimeout(r)) // wait for a tick
  const promise = store.get(delayedAtom)
  resolve.splice(0).forEach((fn) => fn())
  expect(await promise).toBe(1)
})

it('should override a promise by setting', async () => {
  const store = createStore()
  const countAtom = atom(Promise.resolve(0))
  const infinitePending = new Promise<never>(() => {})
  store.set(countAtom, infinitePending)
  const promise1 = store.get(countAtom)
  expect(promise1).toBe(infinitePending)
  store.set(countAtom, Promise.resolve(1))
  const promise2 = store.get(countAtom)
  expect(await promise2).toBe(1)
})

it('should update async atom with deps after await (#1905)', async () => {
  const countAtom = atom(0)
  const resolve: (() => void)[] = []
  const delayedAtom = atom(async (get) => {
    await new Promise<void>((r) => resolve.push(r))
    const count = get(countAtom)
    return count
  })
  const derivedAtom = atom(async (get) => {
    const count = await get(delayedAtom)
    return count
  })

  const store = createStore()
  let lastValue = store.get(derivedAtom)
  const unsub = store.sub(derivedAtom, () => {
    lastValue = store.get(derivedAtom)
  })
  store.set(countAtom, 1)
  resolve.splice(0).forEach((fn) => fn())
  expect(await lastValue).toBe(1)
  store.set(countAtom, 2)
  resolve.splice(0).forEach((fn) => fn())
  expect(await lastValue).toBe(2)
  store.set(countAtom, 3)
  resolve.splice(0).forEach((fn) => fn())
  expect(await lastValue).toBe(3)
  unsub()
})

it('should not fire subscription when async atom promise is the same', async () => {
  const promise = Promise.resolve()
  const promiseAtom = atom(promise)
  const derivedGetter = vi.fn((get: Getter) => get(promiseAtom))
  const derivedAtom = atom(derivedGetter)

  const store = createStore()

  expect(derivedGetter).not.toHaveBeenCalled()

  const promiseListener = vi.fn()
  const promiseUnsub = store.sub(promiseAtom, promiseListener)
  const derivedListener = vi.fn()
  const derivedUnsub = store.sub(derivedAtom, derivedListener)

  expect(derivedGetter).toHaveBeenCalledOnce()
  expect(promiseListener).not.toHaveBeenCalled()
  expect(derivedListener).not.toHaveBeenCalled()

  store.get(promiseAtom)
  store.get(derivedAtom)

  expect(derivedGetter).toHaveBeenCalledOnce()
  expect(promiseListener).not.toHaveBeenCalled()
  expect(derivedListener).not.toHaveBeenCalled()

  store.set(promiseAtom, promise)

  expect(derivedGetter).toHaveBeenCalledOnce()
  expect(promiseListener).not.toHaveBeenCalled()
  expect(derivedListener).not.toHaveBeenCalled()

  store.set(promiseAtom, promise)

  expect(derivedGetter).toHaveBeenCalledOnce()
  expect(promiseListener).not.toHaveBeenCalled()
  expect(derivedListener).not.toHaveBeenCalled()

  promiseUnsub()
  derivedUnsub()
})

it('should notify subscription with tree dependencies (#1956)', async () => {
  const valueAtom = atom(1)
  const dep1Atom = atom((get) => get(valueAtom) * 2)
  const dep2Atom = atom((get) => get(valueAtom) + get(dep1Atom))
  const dep3Atom = atom((get) => get(dep1Atom))

  const cb = vi.fn()
  const store = createStore()
  store.sub(dep2Atom, vi.fn()) // this will cause the bug
  store.sub(dep3Atom, cb)

  expect(cb).toBeCalledTimes(0)
  expect(store.get(dep3Atom)).toBe(2)
  store.set(valueAtom, (c) => c + 1)
  expect(cb).toBeCalledTimes(1)
  expect(store.get(dep3Atom)).toBe(4)
})

it('should notify subscription with tree dependencies with bail-out', async () => {
  const valueAtom = atom(1)
  const dep1Atom = atom((get) => get(valueAtom) * 2)
  const dep2Atom = atom((get) => get(valueAtom) * 0)
  const dep3Atom = atom((get) => get(dep1Atom) + get(dep2Atom))

  const cb = vi.fn()
  const store = createStore()
  store.sub(dep1Atom, vi.fn())
  store.sub(dep3Atom, cb)

  expect(cb).toBeCalledTimes(0)
  expect(store.get(dep3Atom)).toBe(2)
  store.set(valueAtom, (c) => c + 1)
  expect(cb).toBeCalledTimes(1)
  expect(store.get(dep3Atom)).toBe(4)
})

it('should bail out with the same value with chained dependency (#2014)', async () => {
  const store = createStore()
  const objAtom = atom({ count: 1 })
  const countAtom = atom((get) => get(objAtom).count)
  const deriveFn = vi.fn((get: Getter) => get(countAtom))
  const derivedAtom = atom(deriveFn)
  const deriveFurtherFn = vi.fn((get: Getter) => {
    get(objAtom) // intentional extra dependency
    return get(derivedAtom)
  })
  const derivedFurtherAtom = atom(deriveFurtherFn)
  const callback = vi.fn()
  store.sub(derivedFurtherAtom, callback)
  expect(store.get(derivedAtom)).toBe(1)
  expect(store.get(derivedFurtherAtom)).toBe(1)
  expect(callback).toHaveBeenCalledTimes(0)
  expect(deriveFn).toHaveBeenCalledTimes(1)
  expect(deriveFurtherFn).toHaveBeenCalledTimes(1)
  store.set(objAtom, (obj) => ({ ...obj }))
  expect(callback).toHaveBeenCalledTimes(0)
  expect(deriveFn).toHaveBeenCalledTimes(1)
  expect(deriveFurtherFn).toHaveBeenCalledTimes(2)
})

it('should not call read function for unmounted atoms (#2076)', async () => {
  const store = createStore()
  const countAtom = atom(1)
  const derive1Fn = vi.fn((get: Getter) => get(countAtom))
  const derived1Atom = atom(derive1Fn)
  const derive2Fn = vi.fn((get: Getter) => get(countAtom))
  const derived2Atom = atom(derive2Fn)
  expect(store.get(derived1Atom)).toBe(1)
  expect(store.get(derived2Atom)).toBe(1)
  expect(derive1Fn).toHaveBeenCalledTimes(1)
  expect(derive2Fn).toHaveBeenCalledTimes(1)
  store.sub(derived2Atom, vi.fn())
  store.set(countAtom, (c) => c + 1)
  expect(derive1Fn).toHaveBeenCalledTimes(1)
  expect(derive2Fn).toHaveBeenCalledTimes(2)
})

it('should update with conditional dependencies (#2084)', async () => {
  const store = createStore()
  const f1 = atom(false)
  const f2 = atom(false)
  const f3 = atom(
    (get) => get(f1) && get(f2),
    (_get, set, val: boolean) => {
      set(f1, val)
      set(f2, val)
    },
  )
  store.sub(f1, vi.fn())
  store.sub(f2, vi.fn())
  store.sub(f3, vi.fn())
  store.set(f3, true)
  expect(store.get(f3)).toBe(true)
})

it("should recompute dependents' state after onMount (#2098)", async () => {
  const store = createStore()

  const condAtom = atom(false)
  const baseAtom = atom(false)
  baseAtom.onMount = (set) => set(true)
  const derivedAtom = atom(
    (get) => get(baseAtom),
    (_get, set, update: boolean) => set(baseAtom, update),
  )
  const finalAtom = atom(
    (get) => (get(condAtom) ? get(derivedAtom) : undefined),
    (_get, set, value: boolean) => set(derivedAtom, value),
  )

  store.sub(finalAtom, () => {}) // mounts finalAtom, but not baseAtom
  expect(store.get(baseAtom)).toBe(false)
  expect(store.get(derivedAtom)).toBe(false)
  expect(store.get(finalAtom)).toBe(undefined)

  store.set(condAtom, true) // mounts baseAtom
  expect(store.get(baseAtom)).toBe(true)
  expect(store.get(derivedAtom)).toBe(true)
  expect(store.get(finalAtom)).toBe(true)

  store.set(finalAtom, false)
  expect(store.get(baseAtom)).toBe(false)
  expect(store.get(derivedAtom)).toBe(false)
  expect(store.get(finalAtom)).toBe(false)
})

it('should update derived atoms during write (#2107)', async () => {
  const store = createStore()

  const baseCountAtom = atom(1)
  const countAtom = atom(
    (get) => get(baseCountAtom),
    (get, set, newValue: number) => {
      set(baseCountAtom, newValue)
      if (get(countAtom) !== newValue) {
        throw new Error('mismatch')
      }
    },
  )

  store.sub(countAtom, () => {})
  expect(store.get(countAtom)).toBe(1)
  store.set(countAtom, 2)
  expect(store.get(countAtom)).toBe(2)
})

it('resolves dependencies reliably after a delay (#2192)', async () => {
  expect.assertions(1)
  const countAtom = atom(0)
  let result: number | null = null

  const resolve: (() => void)[] = []
  const asyncAtom = atom(async (get) => {
    const count = get(countAtom)
    await new Promise<void>((r) => resolve.push(r))
    return count
  })

  const derivedAtom = atom(
    async (get, { setSelf }) => {
      get(countAtom)
      await Promise.resolve()
      result = await get(asyncAtom)
      if (result === 2) setSelf() // <-- necessary
    },
    () => {},
  )

  const store = createStore()
  store.sub(derivedAtom, () => {})

  await waitFor(() => assert(resolve.length === 1))

  resolve[0]!()
  const increment = (c: number) => c + 1
  store.set(countAtom, increment)
  store.set(countAtom, increment)

  await waitFor(() => assert(resolve.length === 3))

  resolve[1]!()
  resolve[2]!()
  await waitFor(() => assert(result === 2))

  store.set(countAtom, increment)
  store.set(countAtom, increment)

  await waitFor(() => assert(resolve.length === 5))

  resolve[3]!()
  resolve[4]!()

  await Promise.resolve()
  await waitFor(() => assert(store.get(countAtom) === 4))

  expect(result).toBe(4) // 3
})

it('should not recompute a derived atom value if unchanged (#2168)', async () => {
  const store = createStore()
  const countAtom = atom(1)
  const derived1Atom = atom((get) => get(countAtom) * 0)
  const derive2Fn = vi.fn((get: Getter) => get(derived1Atom))
  const derived2Atom = atom(derive2Fn)
  expect(store.get(derived2Atom)).toBe(0)
  store.set(countAtom, (c) => c + 1)
  expect(store.get(derived2Atom)).toBe(0)
  expect(derive2Fn).toHaveBeenCalledTimes(1)
})

it('should mount once with atom creator atom (#2314)', async () => {
  const countAtom = atom(1)
  countAtom.onMount = vi.fn((setAtom: (v: number) => void) => {
    setAtom(2)
  })
  const atomCreatorAtom = atom((get) => {
    const derivedAtom = atom((get) => get(countAtom))
    get(derivedAtom)
  })
  const store = createStore()
  store.sub(atomCreatorAtom, () => {})
  expect(countAtom.onMount).toHaveBeenCalledTimes(1)
})

it('should flush pending write triggered asynchronously and indirectly (#2451)', async () => {
  const store = createStore()
  const anAtom = atom('initial')

  const callbackFn = vi.fn((_value: string) => {})
  const unsub = store.sub(anAtom, () => {
    callbackFn(store.get(anAtom))
  })

  const actionAtom = atom(null, async (_get, set) => {
    await Promise.resolve() // waiting a microtask
    set(indirectSetAtom)
  })

  const indirectSetAtom = atom(null, (_get, set) => {
    set(anAtom, 'next')
  })

  // executing the chain reaction
  await store.set(actionAtom)

  expect(callbackFn).toHaveBeenCalledOnce()
  expect(callbackFn).toHaveBeenCalledWith('next')
  unsub()
})

describe('async atom with subtle timing', () => {
  it('case 1', async () => {
    const store = createStore()
    const resolve: (() => void)[] = []
    const a = atom(1)
    const b = atom(async (get) => {
      await new Promise<void>((r) => resolve.push(r))
      return get(a)
    })
    const bValue = store.get(b)
    store.set(a, 2)
    resolve.splice(0).forEach((fn) => fn())
    const bValue2 = store.get(b)
    resolve.splice(0).forEach((fn) => fn())
    expect(await bValue).toBe(2)
    expect(await bValue2).toBe(2)
  })

  it('case 2', async () => {
    const store = createStore()
    const resolve: (() => void)[] = []
    const a = atom(1)
    const b = atom(async (get) => {
      const aValue = get(a)
      await new Promise<void>((r) => resolve.push(r))
      return aValue
    })
    const bValue = store.get(b)
    store.set(a, 2)
    resolve.splice(0).forEach((fn) => fn())
    const bValue2 = store.get(b)
    resolve.splice(0).forEach((fn) => fn())
    expect(await bValue).toBe(1) // returns old value
    expect(await bValue2).toBe(2)
  })
})

describe('aborting atoms', () => {
  // We can't use signal.throwIfAborted as it is not available
  // in earlier versions of TS that this is tested on.
  const throwIfAborted = (signal: AbortSignal) => {
    if (signal.aborted) {
      throw new Error('aborted')
    }
  }

  it('should abort the signal when dependencies change', async () => {
    const a = atom(1)
    const callBeforeAbort = vi.fn()
    const callAfterAbort = vi.fn()
    const resolve: (() => void)[] = []

    const store = createStore()

    const derivedAtom = atom(async (get, { signal }) => {
      const aVal = get(a)
      await new Promise<void>((r) => resolve.push(r))
      callBeforeAbort()
      throwIfAborted(signal)
      callAfterAbort()
      return aVal + 1
    })

    const promise = store.get(derivedAtom)
    store.set(a, 3)
    const promise2 = store.get(derivedAtom)

    resolve.splice(0).forEach((fn) => fn())
    await expect(promise).rejects.toThrow('aborted')
    await expect(promise2).resolves.toEqual(4)
    expect(callBeforeAbort).toHaveBeenCalledTimes(2)
    expect(callAfterAbort).toHaveBeenCalledTimes(1)
  })

  it('should abort the signal when dependencies change and the atom is mounted', async () => {
    const a = atom(1)
    const callBeforeAbort = vi.fn()
    const callAfterAbort = vi.fn()
    const resolve: (() => void)[] = []

    const store = createStore()

    const derivedAtom = atom(async (get, { signal }) => {
      const aVal = get(a)
      await new Promise<void>((r) => resolve.push(r))
      callBeforeAbort()
      throwIfAborted(signal)
      callAfterAbort()
      return aVal + 1
    })

    store.sub(derivedAtom, () => {})
    store.set(a, 3)

    resolve.splice(0).forEach((fn) => fn())
    await new Promise((r) => setTimeout(r)) // wait for a tick
    expect(callBeforeAbort).toHaveBeenCalledTimes(2)
    expect(callAfterAbort).toHaveBeenCalledTimes(1)
  })

  it('should not abort the signal when unsubscribed', async () => {
    const a = atom(1)
    const callBeforeAbort = vi.fn()
    const callAfterAbort = vi.fn()
    const resolve: (() => void)[] = []

    const store = createStore()

    const derivedAtom = atom(async (get, { signal }) => {
      const aVal = get(a)
      await new Promise<void>((r) => resolve.push(r))
      callBeforeAbort()
      throwIfAborted(signal)
      callAfterAbort()
      return aVal + 1
    })

    const unsub = store.sub(derivedAtom, () => {})
    unsub()
    resolve.splice(0).forEach((fn) => fn())

    expect(await store.get(derivedAtom)).toEqual(2)
    expect(callBeforeAbort).toHaveBeenCalledTimes(1)
    expect(callAfterAbort).toHaveBeenCalledTimes(1)
  })
})

it('Unmount an atom that is no longer dependent within a derived atom (#2658)', async () => {
  const condAtom = atom(true)

  const baseAtom = atom(0)
  const onUnmount = vi.fn()
  baseAtom.onMount = () => onUnmount

  const derivedAtom = atom((get) => {
    if (get(condAtom)) get(baseAtom)
  })

  const store = createStore()
  store.sub(derivedAtom, () => {})
  store.set(condAtom, false)
  expect(onUnmount).toHaveBeenCalledTimes(1)
})

it('should update derived atom even if dependances changed (#2697)', () => {
  const primitiveAtom = atom<number | undefined>(undefined)
  const derivedAtom = atom((get) => get(primitiveAtom))
  const conditionalAtom = atom((get) => {
    const base = get(primitiveAtom)
    if (!base) return
    return get(derivedAtom)
  })

  const store = createStore()
  const onChangeDerived = vi.fn()

  store.sub(derivedAtom, onChangeDerived)
  store.sub(conditionalAtom, () => {})

  expect(onChangeDerived).toHaveBeenCalledTimes(0)
  store.set(primitiveAtom, 1)
  expect(onChangeDerived).toHaveBeenCalledTimes(1)
})

describe('should invoke flushPending only after all atoms are updated (#2804)', () => {
  const store = createStore()

  it('should invoke flushPending only after all atoms are updated with set', () => {
    const a = atom(0)
    const setResult = []
    const w = atom(null, (_get, set, value: number) => {
      setResult.push('before set')
      set(a, value)
      setResult.push('after set')
    })
    store.sub(a, () => {
      setResult.push('a value changed - ' + store.get(a))
    })
    setResult.push('before store.set')
    store.set(w, 1)
    setResult.push('after store.set')
    expect(setResult).not.toEqual([
      'before store.set',
      'before set',
      'a value changed - 1',
      'after set',
      'after store.set',
    ])
    expect(setResult).toEqual([
      'before store.set',
      'before set',
      'after set',
      'a value changed - 1',
      'after store.set',
    ])
  })

  it('should invoke flushPending only after all atoms are updated with mount', () => {
    const mountResult = []
    const a = atom(0)
    const m = atom(null, (_get, set, value: number) => {
      set(a, value)
    })
    m.onMount = (setSelf) => {
      mountResult.push('before onMount setSelf')
      setSelf(1)
      mountResult.push('after onMount setSelf')
    }
    mountResult.push('before store.sub')
    store.sub(a, () => {
      mountResult.push('a value changed - ' + store.get(a))
    })
    store.sub(m, () => {})
    mountResult.push('after store.sub')
    expect(mountResult).not.toEqual([
      'before store.sub',
      'before onMount setSelf',
      'a value changed - 1',
      'after onMount setSelf',
      'after store.sub',
    ])
    expect(mountResult).toEqual([
      'before store.sub',
      'before onMount setSelf',
      'after onMount setSelf',
      'a value changed - 1',
      'after store.sub',
    ])
  })

  it('should flush only after all atoms are updated with unmount', () => {
    const result: string[] = []
    const a = atom(0)
    const b = atom(null, (_get, set, value: number) => {
      set(a, value)
    })
    b.onMount = (setAtom) => {
      return () => {
        result.push('onUmount: before setAtom')
        setAtom(1)
        result.push('onUmount: after setAtom')
      }
    }
    const c = atom(true)
    const d = atom((get) => get(c) && get(b))
    store.sub(a, () => {
      result.push('a value changed - ' + store.get(a))
    })
    store.sub(d, () => {})
    expect(store.get(d)).toEqual(null)
    store.set(c, false)
    expect(result).toEqual([
      'onUmount: before setAtom',
      'onUmount: after setAtom',
      'a value changed - 1',
    ])
  })
})

describe('should mount and trigger listeners even when an error is thrown', () => {
  it('in asynchronous read', async () => {
    const store = createStore()
    const a = atom(0)
    a.onMount = vi.fn()
    const e = atom(
      () => {
        throw new Error('error')
      },
      () => {},
    )
    e.onMount = vi.fn()
    const b = atom((get) => {
      setTimeout(() => {
        get(a)
        try {
          get(e)
        } catch {
          // expect error
        }
      })
    })
    store.sub(b, () => {})
    await new Promise((r) => setTimeout(r))
    expect(a.onMount).toHaveBeenCalledOnce()
    expect(e.onMount).toHaveBeenCalledOnce()
  })

  it('in read setSelf', async () => {
    const store = createStore()
    const a = atom(0)
    const e = atom(
      () => {
        throw new Error('error')
      },
      () => {},
    )
    const b = atom(
      (_, { setSelf }) => {
        setTimeout(() => {
          try {
            setSelf()
          } catch {
            // expect error
          }
        })
      },
      (get, set) => {
        set(a, 1)
        get(e)
      },
    )
    const listener = vi.fn()
    store.sub(a, listener)
    store.sub(b, () => {})
    await new Promise((r) => setTimeout(r))
    expect(listener).toHaveBeenCalledOnce()
  })

  it('in read promise on settled', async () => {
    const store = createStore()
    const a = atom(0)
    a.onMount = vi.fn()
    const e = atom(
      () => {
        throw new Error('error')
      },
      () => {},
    )
    const b = atom(async (get) => {
      await new Promise((r) => setTimeout(r))
      get(a)
      get(e)
    })
    store.sub(b, () => {})
    await new Promise((r) => setTimeout(r))
    expect(a.onMount).toHaveBeenCalledOnce()
  })

  it('in asynchronous write', async () => {
    const store = createStore()
    const a = atom(0)
    const e = atom(() => {
      throw new Error('error')
    })
    const b = atom(null, (get, set) => {
      set(a, 1)
      get(e)
    })
    const w = atom(null, async (_get, set) => {
      setTimeout(() => {
        try {
          set(b)
        } catch {
          // expect error
        }
      })
    })
    const listener = vi.fn()
    store.sub(a, listener)
    store.set(w)
    await new Promise((r) => setTimeout(r))
    expect(listener).toHaveBeenCalledOnce()
  })

  it('in synchronous write', () => {
    const store = createStore()
    const a = atom(0)
    const e = atom(() => {
      throw new Error('error')
    })
    const b = atom(null, (get, set) => {
      set(a, 1)
      get(e)
    })
    const listener = vi.fn()
    store.sub(a, listener)
    try {
      store.set(b)
    } catch {
      // expect error
    }
    expect(listener).toHaveBeenCalledOnce()
  })

  it('in onmount/onunmount asynchronous setAtom', async () => {
    const store = createStore()
    const a = atom(0)
    const e = atom(() => {
      throw new Error('error')
    })
    const b = atom(null, (get, set) => {
      set(a, (v) => ++v)
      get(e)
    })
    b.onMount = (setAtom) => {
      setTimeout(() => {
        try {
          setAtom()
        } catch {
          // expect error
        }
      })
      return () => {
        setTimeout(() => {
          try {
            setAtom()
          } catch {
            // expect error
          }
        })
      }
    }
    const listener = vi.fn()
    store.sub(a, listener)
    const unsub = store.sub(b, () => {})
    await new Promise((r) => setTimeout(r))
    expect(listener).toHaveBeenCalledOnce()
    listener.mockClear()
    unsub()
    await new Promise((r) => setTimeout(r))
    expect(listener).toHaveBeenCalledOnce()
  })

  it('in synchronous onmount', () => {
    const store = createStore()
    const a = atom(0)
    const aUnmount = vi.fn()
    a.onMount = vi.fn(() => aUnmount)
    const b = atom(
      (get) => get(a),
      () => {},
    )
    b.onMount = () => {
      throw new Error('error')
    }
    try {
      store.sub(b, () => {})
    } catch {
      // expect error
    }
    expect(a.onMount).toHaveBeenCalledOnce()
  })

  it('in synchronous onunmount', () => {
    const store = createStore()
    const a = atom(0)
    const aUnmount = vi.fn()
    a.onMount = () => aUnmount
    const b = atom(
      (get) => get(a),
      () => {},
    )
    b.onMount = () => () => {
      throw new Error('error')
    }
    const unsub = store.sub(b, () => {})
    try {
      unsub()
    } catch {
      // expect error
    }
    expect(aUnmount).toHaveBeenCalledOnce()
  })

  it('in synchronous listener', () => {
    const store = createStore()
    const a = atom(0)
    const e = atom(0)
    const b = atom(null, (_, set) => {
      set(a, 1)
      set(e, 1)
    })
    store.sub(e, () => {
      throw new Error('error')
    })
    const listener = vi.fn()
    store.sub(a, listener)
    try {
      store.set(b)
    } catch {
      // expect error
    }
    expect(listener).toHaveBeenCalledOnce()
  })
})

it('throws falsy errors in onMount, onUnmount, and listeners', () => {
  const store = createStore()
  const a = atom(0)
  a.onMount = () => {
    throw ''
  }
  expect(() => store.sub(a, () => {})).toThrow('')
  const b = atom(0)
  b.onMount = () => () => {
    throw ''
  }
  const unsub = store.sub(b, () => {})
  expect(() => unsub()).toThrow('')
  const c = atom(0)
  store.sub(c, () => {
    throw ''
  })
  expect(() => store.set(c, 1)).toThrow('')
})

it('should use the correct pending on unmount', () => {
  const store = createStore()
  const a = atom(0)
  const b = atom(0, (_, set, update: number) => set(a, update))
  b.onMount = (setAtom) => () => setAtom(1)
  const aListener = vi.fn()
  store.sub(a, aListener)
  const unsub = store.sub(b, () => {})
  aListener.mockClear()
  unsub()
  expect(store.get(a)).toBe(1)
  expect(aListener).toHaveBeenCalledTimes(1)
})

it('should call subscribers after setAtom updates atom value on mount but not on unmount', () => {
  const store = createStore()
  const a = atom(0)
  let unmount
  a.onMount = vi.fn(((setAtom) => {
    setAtom(1)
    unmount = vi.fn(() => {
      setAtom(2)
    })
    return unmount
  }) as NonNullable<(typeof a)['onMount']>)
  const listener = vi.fn()
  const unsub = store.sub(a, listener)
  expect(store.get(a)).toBe(1)
  expect(a.onMount).toHaveBeenCalledTimes(1)
  expect(listener).toHaveBeenCalledTimes(1)
  listener.mockClear()
  unsub()
  expect(store.get(a)).toBe(2)
  expect(unmount).toHaveBeenCalledTimes(1)
  expect(listener).toHaveBeenCalledTimes(0)
})

it('processes deep atom a graph beyond maxDepth', () => {
  function getMaxDepth() {
    let depth = 0
    function d(): number {
      ++depth
      try {
        return d()
      } catch (error) {
        return depth
      }
    }
    return d()
  }
  const maxDepth = getMaxDepth()
  const store = createStore()
  const baseAtom = atom(0)
  const atoms: [PrimitiveAtom<number>, ...Atom<number>[]] = [baseAtom]
  Array.from({ length: maxDepth }, (_, i) => {
    const prevAtom = atoms[i]!
    const a = atom((get) => get(prevAtom))
    atoms.push(a)
  })
  const lastAtom = atoms[maxDepth]!
  // store.get(lastAtom) // FIXME: This is causing a stack overflow
  expect(() => store.sub(lastAtom, () => {})).not.toThrow()
  // store.get(lastAtom) // FIXME: This is causing a stack overflow
  expect(() => store.set(baseAtom, 1)).not.toThrow()
  // store.set(lastAtom) // FIXME: This is causing a stack overflow
})

it('mounted atom should be recomputed eagerly', () => {
  const result: string[] = []
  const a = atom(0)
  const b = atom((get) => {
    result.push('bRead')
    return get(a)
  })
  const store = createStore()
  store.sub(a, () => {
    result.push('aCallback')
  })
  store.sub(b, () => {
    result.push('bCallback')
  })
  expect(result).toEqual(['bRead'])
  result.splice(0)
  store.set(a, 1)
  expect(result).toEqual(['bRead', 'aCallback', 'bCallback'])
})

it('should notify subscription even with reading atom in write', () => {
  const a = atom(1)
  const b = atom((get) => get(a) * 2)
  const c = atom((get) => get(b) + 1)
  const d = atom(null, (get, set) => {
    set(a, 2)
    get(b)
  })
  const store = createStore()
  const callback = vi.fn()
  store.sub(c, callback)
  store.set(d)
  expect(callback).toHaveBeenCalledTimes(1)
})

it('should process all atom listeners even if some of them throw errors', () => {
  const store = createStore()
  const a = atom(0)
  const listenerA = vi.fn()
  const listenerB = vi.fn(() => {
    throw new Error('error')
  })
  const listenerC = vi.fn()

  store.sub(a, listenerA)
  store.sub(a, listenerB)
  store.sub(a, listenerC)
  try {
    store.set(a, 1)
  } catch {
    // expect empty
  }
  expect(listenerA).toHaveBeenCalledTimes(1)
  expect(listenerB).toHaveBeenCalledTimes(1)
  expect(listenerC).toHaveBeenCalledTimes(1)
})

it('should call onInit only once per atom', () => {
  const store = createStore()
  const a = atom(0)
  const onInit = vi.fn()
  a.unstable_onInit = onInit
  store.get(a)
  expect(onInit).toHaveBeenCalledTimes(1)
  expect(onInit).toHaveBeenCalledWith(store)
  onInit.mockClear()
  store.get(a)
  store.set(a, 1)
  const unsub = store.sub(a, () => {})
  unsub()
  const b = atom((get) => get(a))
  store.get(b)
  store.sub(b, () => {})
  expect(onInit).not.toHaveBeenCalled()
})

it('should call onInit only once per store', () => {
  const a = atom(0)
  const aOnInit = vi.fn()
  a.unstable_onInit = aOnInit
  const b = atom(0)
  const bOnInit = vi.fn()
  b.unstable_onInit = bOnInit
  type Store = ReturnType<typeof createStore>
  function testInStore(store: Store) {
    store.get(a)
    store.get(b)
    expect(aOnInit).toHaveBeenCalledTimes(1)
    expect(bOnInit).toHaveBeenCalledTimes(1)
    aOnInit.mockClear()
    bOnInit.mockClear()
    return store
  }
  testInStore(createStore())
  const store = testInStore(createStore())
  testInStore(
    deriveStore(store, (atomStateMap) => {
      const initializedAtoms = new WeakSet()
      return {
        get: (atom) => {
          if (!initializedAtoms.has(atom)) {
            return undefined
          }
          return atomStateMap.get(atom)
        },
        set: (atom, atomState) => {
          initializedAtoms.add(atom)
          atomStateMap.set(atom, atomState)
        },
      }
    }) as Store,
  )
})

it('should pass store and atomState to the atom initializer', () => {
  expect.assertions(1)
  const store = createStore()
  const a = atom(null)
  a.unstable_onInit = (store) => {
    expect(store).toBe(store)
  }
  store.get(a)
})

it('recomputes dependents of unmounted atoms', () => {
  const a = atom(0)
  const bRead = vi.fn((get: Getter) => {
    return get(a)
  })
  const b = atom(bRead)
  const c = atom((get) => get(b))
  const w = atom(null, (get, set) => {
    set(a, 1)
    get(c)
    set(a, 2)
    bRead.mockClear()
  })
  const store = createStore()
  store.set(w)
  expect(bRead).not.toHaveBeenCalled()
})

it('recomputes all changed atom dependents together', async () => {
  const a = atom([0])
  const b = atom([0])
  const a0 = atom((get) => get(a)[0]!)
  const b0 = atom((get) => get(b)[0]!)
  const a0b0 = atom((get) => [get(a0), get(b0)])
  const w = atom(null, (_, set) => {
    set(a, [0])
    set(b, [1])
  })
  const store = createStore()
  store.sub(a0b0, () => {})
  store.set(w)
  expect(store.get(a0)).toBe(0)
  expect(store.get(b0)).toBe(1)
  expect(store.get(a0b0)).toEqual([0, 1])
})

it('should not inf on subscribe or unsubscribe', async () => {
  const store = createStore()
  const countAtom = atom(0)
  const effectAtom = atom(
    (get) => get(countAtom),
    (_, set) => set,
  )
  effectAtom.onMount = (setAtom) => {
    const set = setAtom()
    set(countAtom, 1)
    return () => {
      set(countAtom, 2)
    }
  }
  const unsub = store.sub(effectAtom, () => {})
  expect(store.get(countAtom)).toBe(1)
  unsub()
  expect(store.get(countAtom)).toBe(2)
})

it('supports recursion in an atom subscriber', () => {
  const a = atom(0)
  const store = createStore()
  store.sub(a, () => {
    if (store.get(a) < 3) {
      store.set(a, (v) => v + 1)
    }
  })
  store.set(a, 1)
  expect(store.get(a)).toBe(3)
})

it('allows subcribing to atoms during mount', () => {
  const store = createStore()
  const a = atom(0)
  a.onMount = () => {
    store.sub(b, () => {})
  }
  const b = atom(0)
  let bMounted = false
  b.onMount = () => {
    bMounted = true
  }
  store.sub(a, () => {})
  expect(bMounted).toBe(true)
})

it('updates with reading derived atoms (#2959)', () => {
  const store = createStore()
  const countAtom = atom(0)
  const countDerivedAtom = atom((get) => get(countAtom))
  const countUpAtom = atom(null, (get, set) => {
    set(countAtom, 1)
    get(countDerivedAtom)
    set(countAtom, 2)
  })
  store.sub(countDerivedAtom, () => {})
  store.set(countUpAtom)
  expect(store.get(countDerivedAtom)).toBe(2)
})

it('updates dependents when it eagerly recomputes dirty atoms', () => {
  const countAtom = atom(0)
  const isActiveAtom = atom(false)
  const activeCountAtom = atom((get) =>
    get(isActiveAtom) ? get(countAtom) : undefined,
  )
  const activateAction = atom(null, (get, set, value: boolean) => {
    set(isActiveAtom, value)
    get(activeCountAtom)
  })

  const store = createStore()
  store.sub(activeCountAtom, () => {})
  store.set(activateAction, true)
  store.set(countAtom, 1)

  expect(store.get(activeCountAtom)).toBe(1)
})<|MERGE_RESOLUTION|>--- conflicted
+++ resolved
@@ -7,28 +7,15 @@
   INTERNAL_getBuildingBlocksRev1 as INTERNAL_getBuildingBlocks,
 } from 'jotai/vanilla/internals'
 
-<<<<<<< HEAD
-type AtomStateMapType = ReturnType<typeof INTERNAL_getBuildingBlocks>[0][0]
-=======
 type AtomStateMapType = ReturnType<typeof INTERNAL_getBuildingBlocks>[0]
->>>>>>> a85bb8c4
 
 const deriveStore = (
   store: ReturnType<typeof createStore>,
   enhanceAtomStateMap: (atomStateMap: AtomStateMapType) => AtomStateMapType,
 ): ReturnType<typeof createStore> => {
   const buildingBlocks = INTERNAL_getBuildingBlocks(store)
-<<<<<<< HEAD
-  const atomStateMap = buildingBlocks[0][0]
-  const newBuildingBlocks = INTERNAL_createBuildingBlocks(
-    () => derivedStore,
-    enhanceAtomStateMap(atomStateMap),
-  )
-  const derivedStore = INTERNAL_buildStore(newBuildingBlocks)
-=======
   const atomStateMap = buildingBlocks[0]
   const derivedStore = INTERNAL_buildStore(enhanceAtomStateMap(atomStateMap))
->>>>>>> a85bb8c4
   return derivedStore
 }
 
